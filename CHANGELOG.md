# Changelog

<<<<<<< HEAD
## 3.2.1-dev
- Updated Example `webgl_loader_obj2_options.html`: Expose parser options and logging configuration in UI
=======
## 4.0.0
- All worker related functionality has been moved to external `WorkerTaskManager`, see [three-wtm](https://github.com/kaisalmen/three-wtm).
- Introduction of potentially Infinite running `WorkerTaskManager` example `wtm_potentially_infinite.html`
- Updated Example `webgl_loader_obj2_options.html`: Expose parser options and logging configuration in UI
- Completely removed the need to use gulp.
- Use snowpack for development.
- Use rollup for library creation and used rollup and snowpack for supplement of the library verification environment.
>>>>>>> 1067c706

## 3.2.0
- Changed structure of the repository to mimic three.js layout
- Fixes #18335 CodeSerializer works with uglified code
- All multiple files loading examples now use `AssetPipelineLoader` prototype.

## 3.1.2
- three.js issue 17769:
  - Move `ObjectManipulator` into `WorkerRunner` and export it from there
  - Remove `OBJLoader2Parser` import from `WorkerRunner`. Remove unneeded functions from DefaultWorkerPayloadHandler and WorkerRunner and aligned typescript definitions
  - The parser in DefaultWorkerPayloadHandler should not be limited to `OBJ2LoaderParser`. js and ts was not aligned here.

## 3.1.1.
- three.js issue 17615/17711: ObjLoader2Parser materials are not applied in worker 
- Additionally, allow material override from `OBJLoader2#addMaterials` to `MaterialHandler#addMaterials`

## 3.1.0
- `OBJLoader2` is now based on `Loader` (three.js issue 17406)
- Updated typescript definitions (fixed three.js issue 17364) Note: `OBJLoader2Parallel#parse` is implemented differently
- Unified load and parse behaviour of `OBJLoader2` and `OBJLoader2Parallel`: Separate onParseComplete is gone. onLoad serves the same purpose in both sync an parallel use cases
- Fix logging verbosity (MaterialHandler, etc)
- Fixed three.js 15227 along

## 3.0.0
- Transformed the whole code base to jsm and added typescript definitions (in scope of complete three.js code base transformation).
- Removed `LoaderWorkerDirector`. This is going to be replaced with more generic approach likely driven by three.js
- `OBJLoader2` extends `OBJLoader2Parser`: Moved common functions (parser configuration and callback) to `OBJLoader2Parser`. Here aim was to remove redundant function definitions in both the independent parser code and in `OBJLoader2`.
- `OBJLoader2Parser`: All private functions are now identified by "_". Provides functions and members for extensions.
- `WorkerExecutionSupport` is able to create the worker code for `OBJLoader2Parallel` by concatenation of existing code pieces (memory or files) or loading a jsm file that contains all dependencies.
- `MaterialHandler` and `MeshReceiver` have been extracted from OBJLoader2. The are re-usable `WorkerExecutionSupport` context.
- All MTL handling code has been removed from OBJLoader2. New approach via bridge `MtlObjBridge`.
- OBJLoader2 will not get any further dependencies. `WorkerExecutionSupport` will use OBJLoader2 and other loaders.
- OBJ Verify has been updated to use modules for both `OBJLoader` and `OBJLoader2`.
- Started `AssetPipelineLoader` prototyping

## 2.5.1
- three.js issue 15219: Materials are initialised as objects.
- three.js issue 15468. `OBJLoader2`: Reduced log level from warn to info when defaultMaterial is used when material name was not resolvable.
- three.js issue 16307: Backported onError function usage from OBJLoader2/Parser V3. Unified callback naming

## 2.5.0
- Issue #47: Fixed incorrect vertex color pointerC initialization (omitting first set of values)
- Pull Request #46: It is now possible to run `THREE.OBJLoader2` in nodejs 10.5.0+. Thanks to @Cobertos
- Replaced Singletons with pure function/prototype definitions (backport from dev (V3.0.0)). Reason: Counter issues with worker code Blob generation from minified code base (e.g when using webpack)
- three.js issue 12942: Align `setPath` and `setResourcePath` meaning and handling

## 2.4.2
- Issue #43: `OBJLoader2` allows to register a generic error handler. If this callback is available it will be used instead of a throw. `LoaderWorkerDirector` uses this callback to report a problem, but continue with the next loading task. `loadMtl` now allows to pass onProgress and onError as well.

## 2.4.1
- three.js issue 14010: `TRHEE.OBJLoader2.loadMtl` transforms an ArrayBuffer to String `THREE.LoaderUtils.decodeText` if content is provided as ArrayBuffer
- three.js issue 14032: Vertex Color value was not correctly initialized. Vertex colors are now correctly used
- Issue #40: Added function `TRHEE.OBJLoader2.setUseOAsMesh` to enforce mesh creation on occurrence of "o". The default is false (spec compliant).
- Issue #39: Ensure name of `THREE.LoaderSupport.ResourceDescriptor` always has a default name
- Issue #38: Fixed onMeshAlter and onLoadMaterials callback usage in `THREE.LoaderSupport.WorkerDirector` and fixed handling of returned objects in `THREE.LoaderSupport.MeshBuilder`

## 2.4.0
- three.js issue 13197:
  - Added forceWorkerDataCopy to THREE.LoaderSupport.WorkerSupport and THREE.LoaderSupport.WorkerDirector
  - THREE.OBJLoader2 handles cached resources properly. This increases overall performance as no unnecessary reloads are requested.
- THREE.OBJLoader2: Reduced Parser complexity:
  - Simplified slash counting used for face type detection
  - One buildFace function is used for all four face types, lines and points including indices (=vertex reduction) creation if wanted.
  - String processing (o, g, mtllib and usemtl) just concatenates chars
  - Overall speed improvements due simpler code paths
- Removed THREE.LoaderSupport.ConsoleLogger: Added setLogging function as replacement where required. Console logging is behind boolean flags. **Important:** Code adjustments are required. 
- Removed THREE.LoaderSupport.LoaderBase: Many functions are coupled with OBJLoader2. It was simply not generic enough and added unneeded complexity. 
- Reduced THREE.LoaderSupport.PrepData to minimum set of generic functions. Simple properties are added by demand and are no longer enforced.
- Renamed THREE.LoaderSupport.Builder to THREE.LoaderSupport.MeshBuilder
- Added objverify to npm package
- Updated documentation

## 2.3.1
- Issue #10: Moved load and checkResourceDescriptorFiles from OBJLoader2 to LoaderBase. Re-use generic functions in other loaders

## 2.3.0
- Issue #28: Parser Verification. Reduce overall complexity of Parser. It is now a single class. Missing 'g' statement don't cripple parsing.
- Issue #31: Worker code still works when mangling is used during minification.
- Issue #32: THREE.LoaderSupport.ConsoleLogger: Allow to pass additional arguments to error, warn, info and debug
- Issue #33: Added support for Points and fixed Lines along

## 2.2.1
- Issue #27: Multiple mesh definitions (vertices, normals, uvs and faces) within one group are now supported. Needed to remove early release of vertex data from memory.
- Issue #28: Negative face indices are now supported.
- Issue #29: Cleaned loadMtl API and clarified `WorkerSupport.run` contract. Transferable is automatically attached if data is an ArrayBuffer.

## 2.2.0
- WorkerRunnerRefImpl changes: No longer required `THREE.LoaderSupport.Validator` and `THREE.LoaderSupport.ConsoleLogger` which reduces size of worker. Default workers only include WorkerRunnerRefImpl for establishing communication and no longer need the Validator or the ConsoleLogger. 
- LoaderWorkerSupport changes: It always ensures logConfig parameters are properly initialized before being passed to worker. Fixed logging problems.
- Issue #25: OBJLoader2 now logs an error if `THREE.LoaderSupport` is not included as script in HTML. The same is true for missing `THRE.MTLLoader`, but only if method `loadMtl` is used.
- Issue #26: `WorkerSuport` now contains a inner private class `LoaderWorker` that encapsulates the native worker. This separates the runtime functionality from the setup and interaction. Workers are now terminated when immediately when they are not running otherwise `LoaderWorker.terminateRequested` ensures termination when final execution status is reached. `WorkerDirector` now properly handles shutdown of workers. Evaluation of status is always performed in `WorkerDirector.processQueue`. `WorkerDirector.callbackOnFinishedProcessing` is called when processing is completed and all workers are terminated. This allows to clear all meshes, for example.

## 2.1.2
- Added onLoadMaterials allowing alteration of materials when they have been loaded
- Issue #21 Part2: Fixed new mesh detection (offset and not) solely relies on 'v' and 'f' occurrences. 'o' and 'g' are meta information, that no longer drive the decision
- Issue #22: WorkerDirector now only allows implementations that have property callbacks
- Example WWOBJLoader2Stage: Added validity checks to ZipTools
- Fixed worker code generated from minified version is broken 

## 2.1.1
- Issue #21: Fixed 'o' or 'g' declaration lead to early cleanup of stored vertex data 
- WorkerSupport: Added worker payloads "imageData" and "error"

## 2.1.0
- Issue #18: Builder enhancements:
  - Materials can be added to it as regular objects, as jsonified objects (e.g. from worker) and as clone instruction (map of property and value)
  - Separated mesh processing from material processing
  - Builder no longer defines default materials. This is no the responsibility of the user (loader) 
- WorkerSupport is now able to load arbitrary js files into Blob used to create the Worker (as exemplary shown and used in MeshSpray)

## 2.0.1
- three.js issue #12324: Fix slashes in string pattern (e.g. usemtl) were replaced by spaces
- Fixed line processing with uv

## 2.0.0

- `OBJLoader2` and `WWOBJLoader2` have been fused. Worker based asynchronous execution of the loader is now handled by `parseAsync`, `load` with `useAsync` flag or `run` which is used for batch processing
- All common functionality independent of OBJ parsing has been moved to package `THREE.LoaderSupport`. Thease are:
  - Builder
  - LoadedMeshUserOverride
  - WorkerSupport
  - WorkerRunnerRefImpl
  - WorkerDirector
  - PrepData
  - Commons
  - Callbacks
  - Validator
  - ConsoleLogger
- `OBJLoader2.parse` method accepts arraybuffer or string as input.
- Indexed rendering is supported.
- Issue #15: `ConsoleLogger` now encapsulates all console logging. Logging can be fully deactivated or switched to debug mode
- Issue #16: progress callbacks provide numerical values to indicate overall progress of download or parsing

## 1.4.1

#### Loader related changes
- Issue #14: RawObject was not set with usemtl name, but with mtllib

## 1.4.0

#### Loader related changes
- Issue #12, three.js issue #11804, #11871, PR #11928: Added n-gon support

## 1.3.1

#### Loader related changes
- Issue #12, three.js issue #11804, #11871, PR #11928: Added n-gon support

## 1.3.0

#### Loader related changes
- SmoothingGroups: activeSmoothingGroup is ensured to be a number (integer). "0" instead of "off" did not lead to detection of flat shading.
- Issue 8: OBJLoader2 sets the mesh name properly. Mesh name is taken from group name (g) if exists or object name (o). Fixed cut-off names (o, g, mtllib, usemtl)
- Issue 9: Fixed debug logging in MeshCreator related to Multi-Material creation.
- three.js issue 11422: OBJLoader2 and WWOBJLoader2 are able to load vertexColors when defined as: v x y z r g b
- Added download/progress feedback in all examples

#### Example related changes
- Replaced Boolean with own Validator function

## 1.2.1

#### Loader related changes

##### All
- Validator and its functions replace all Boolean calls. It is included in THREE.OBJLoader2.
- Versions are now defined inside OBJLoader2 and WWOBJLoader2.
- Static OBJLoader2._getValidator and OBJLoader2_buildWebWorkerCode are reached via prototype of OBJLoader2. Instance of OBJLoader2 is no longer created.
- Requires three.js release 85 (now available)

#### Example related changes

##### webgl_loader_obj2_ww_parallels:
- Fixed "Run Queue" started new run before first was completed.

## 1.2.0

#### Loader related changes

##### THREE.OBJLoader2.WWOBJLoader2
- Function `_receiveWorkerMessage` now uses a meshDescription that allows to override material or bufferGeometry or to completely disregard the mesh. `THREE.OBJLoader2.WWOBJLoader2.LoadedMeshUserOverride` was introduced for this.
- Allow usage of multiple callbacks per callback type
- `THREE.OBJLoader2.WWOBJLoader2.PrepDataArrayBuffer` and `THREE.OBJLoader2.WWOBJLoader2.PrepDataFile` require less mandatory parameters. Setters are introduced to handle optional things

##### THREE.OBJLoader2.WWOBJLoader2Director
- Added per queue object callbacks
- Global callbacks in `prepareWorkers` will be specified with new object `OBJLoader2.WWOBJLoader2.PrepDataCallbacks`. This object is also used in both PrepData objects for defining extra per model callbacks in addition to the global ones
- Callbacks will be reset and reassigned for every run

##### All
- Improve code quality and logging: Replaced != or == with Boolean() or ! Boolean() where applicable
- Improve logging and comments
- Restored compatibility with three.js release 84


## 1.1.1

wwobjloader2 npm relase 1.1.0 did not set three.js dependency properly. That's why it was immediately succeeded by this version.

#### Loader related changes

- Adjusted to removal of MultiMaterial in three.js release 85. Therefore not compatible with three.js < 0.85.0.


## 1.0.7 / 1.0.6

Improvements since initial release. This was the first npm release and the first release for three.js.

#### Loader related changes

##### THREE.OBJLoader2
- Removed need for making Parser public. OBJLoader2 has a build function for web worker code.
- MeshCreator is now private to OBJLoader2
- Removed underscores from functions of private classes

##### THREE.OBJLoader2.WWOBJLoader2
- Added checks for Blob and URL.createObjectURL
- Worker code build: Removed need to adjust constructor and some new Object calls
- Allow to properly set CORS to MTLLoader via WWOBJLoader2 and WWOBJLoader2Director
- Now allows to enable/disable mesh streaming
- Adjusted naming of web worker classes

##### All
- Library headers now carry references to development repository

#### Example related changes

##### webgl_loader_obj
- Added GridHelper
- Resources to load are now defined outside example classes

##### webgl_loader_obj2_ww
- Allow to clear all meshes in
- Allows to load user OBJ/MTL files
- Added GridHelper
- Resources to load are now defined outside example classes

##### All Examples
- Created one page examples and tuned naming
- All examples now use dat.gui
- Removed namespace "THREE.examples"
- Fixed comment typos
- Fixed some code formatting issues
- Fixed tabs in examples


## 1.0.0

Initial public release.<|MERGE_RESOLUTION|>--- conflicted
+++ resolved
@@ -1,9 +1,5 @@
 # Changelog
 
-<<<<<<< HEAD
-## 3.2.1-dev
-- Updated Example `webgl_loader_obj2_options.html`: Expose parser options and logging configuration in UI
-=======
 ## 4.0.0
 - All worker related functionality has been moved to external `WorkerTaskManager`, see [three-wtm](https://github.com/kaisalmen/three-wtm).
 - Introduction of potentially Infinite running `WorkerTaskManager` example `wtm_potentially_infinite.html`
@@ -11,7 +7,6 @@
 - Completely removed the need to use gulp.
 - Use snowpack for development.
 - Use rollup for library creation and used rollup and snowpack for supplement of the library verification environment.
->>>>>>> 1067c706
 
 ## 3.2.0
 - Changed structure of the repository to mimic three.js layout
