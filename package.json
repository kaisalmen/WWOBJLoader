--- conflicted
+++ resolved
@@ -1,10 +1,6 @@
 {
   "name": "wwobjloader2",
-<<<<<<< HEAD
   "version": "1.2.1",
-=======
-  "version": "1.2.0",
->>>>>>> be7ad8c3
   "description": "New OBJLoader utilizing web worker for three.js",
   "main": "build/WWOBJLoader.js",
   "author": "kaisalmen",
