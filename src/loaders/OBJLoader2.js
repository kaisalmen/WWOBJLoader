--- conflicted
+++ resolved
@@ -196,7 +196,7 @@
 		if ( content instanceof ArrayBuffer || content instanceof Uint8Array ) {
 
 			console.log( 'Parsing arrayBuffer...' );
-			this.parser.parseArrayBuffer( content );
+			this.parser.parse( content );
 
 		} else if ( typeof( content ) === 'string' || content instanceof String ) {
 
@@ -742,11 +742,7 @@
 	 */
 	var RawObject = (function () {
 
-<<<<<<< HEAD
-		function RawObject( materialPerSmoothingGroup, objectName, groupName, mtllibName ) {
-=======
-		function RawObject( objectName, groupName, activeMtlName ) {
->>>>>>> 25f1aca8
+		function RawObject( materialPerSmoothingGroup, objectName, groupName, activeMtlName ) {
 			this.globalVertexOffset = 1;
 			this.globalUvOffset = 1;
 			this.globalNormalOffset = 1;
@@ -783,11 +779,7 @@
 		};
 
 		RawObject.prototype.newInstanceFromObject = function ( objectName, groupName ) {
-<<<<<<< HEAD
-			var newRawObject = new RawObject( this.materialPerSmoothingGroup, objectName, groupName, this.mtllibName );
-=======
-			var newRawObject = new RawObject( objectName, groupName, this.activeMtlName );
->>>>>>> 25f1aca8
+			var newRawObject = new RawObject( this.materialPerSmoothingGroup, objectName, groupName, this.activeMtlName );
 
 			// move indices forward
 			newRawObject.globalVertexOffset = this.globalVertexOffset + this.vertices.length / 3;
@@ -798,11 +790,7 @@
 		};
 
 		RawObject.prototype.newInstanceFromGroup = function ( groupName ) {
-<<<<<<< HEAD
-			var newRawObject = new RawObject( this.materialPerSmoothingGroup, this.objectName, groupName, this.mtllibName );
-=======
-			var newRawObject = new RawObject( this.objectName, groupName, this.activeMtlName );
->>>>>>> 25f1aca8
+			var newRawObject = new RawObject( this.materialPerSmoothingGroup, this.objectName, groupName, this.activeMtlName );
 
 			// keep current buffers and indices forward
 			newRawObject.vertices = this.vertices;
@@ -997,14 +985,8 @@
 		/**
 		 * Clear any empty rawObjectDescription and calculate absolute vertex, normal and uv counts
 		 */
-<<<<<<< HEAD
 		RawObject.prototype.finalize = function () {
-			var temp = this.rawObjectDescriptions;
-			this.rawObjectDescriptions = [];
-=======
-		RawObject.prototype.finalize = function ( meshCreator, inputObjectCount, debug ) {
 			var temp = [];
->>>>>>> 25f1aca8
 			var rawObjectDescription;
 			var index = 0;
 			var absoluteVertexCount = 0;
@@ -1030,26 +1012,13 @@
 			var result = null;
 			if ( index > 0 ) {
 
-<<<<<<< HEAD
 				result = {
-					rawObjectDescriptions: this.rawObjectDescriptions,
+					rawObjectDescriptions: temp,
 					absoluteVertexCount: absoluteVertexCount,
 					absoluteColorCount: absoluteColorCount,
 					absoluteNormalCount: absoluteNormalCount,
 					absoluteUvCount: absoluteUvCount
 				};
-=======
-				if ( debug ) this.createReport( inputObjectCount, true );
-				meshCreator.buildMesh(
-					temp,
-					inputObjectCount,
-					absoluteVertexCount,
-					absoluteColorCount,
-					absoluteNormalCount,
-					absoluteUvCount
-				);
-				notEmpty = true;
->>>>>>> 25f1aca8
 
 			}
 			return result;
