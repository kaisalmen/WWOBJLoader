if ( THREE.OBJLoader2 === undefined ) { THREE.OBJLoader2 = {} }

/**
 * OBJ data will be loaded by dynamically created web worker.
 * First feed instructions with: prepareRun
 * Then: Execute with: run
 * @class
 */
THREE.OBJLoader2.WWOBJLoader2 = (function () {

	var WWOBJLOADER2_VERSION = '2.0.0';

	var Validator = THREE.OBJLoader2.Validator;

	WWOBJLoader2.prototype = Object.create( THREE.OBJLoader2.WWLoaderDirectable.prototype );
	WWOBJLoader2.prototype.constructor = WWOBJLoader2;

	function WWOBJLoader2() {
		THREE.OBJLoader2.WWLoaderDirectable.call( this );
	}

	WWOBJLoader2.prototype._init = function () {
		THREE.OBJLoader2.WWLoaderDirectable.prototype._init.call( this );
		console.log( "Using THREE.OBJLoader2.WWOBJLoader2 version: " + WWOBJLOADER2_VERSION );

<<<<<<< HEAD
=======
		// check worker support first
		if ( window.Worker === undefined ) throw "This browser does not support web workers!";
		if ( window.Blob === undefined  ) throw "This browser does not support Blob!";
		if ( typeof window.URL.createObjectURL !== 'function'  ) throw "This browser does not support Object creation from URL!";

		this.instanceNo = 0;
		this.worker = null;
		this.workerCode = null;
>>>>>>> 7ac16ab6
		this.debug = false;

		this.modelName = '';
		this.manager = THREE.DefaultLoadingManager;
		this.fileLoader = new THREE.FileLoader( this.manager );
		this.mtlLoader = null;

		this.dataAvailable = false;
		this.objAsArrayBuffer = null;
		this.fileObj = null;
		this.pathObj = null;

		this.fileMtl = null;
		this.mtlAsString = null;
		this.texturePath = null;
	};

	/**
	 * Enable or disable debug logging.
	 * @memberOf THREE.OBJLoader2.WWOBJLoader2
	 *
	 * @param {boolean} enabled True or false
	 */
	WWOBJLoader2.prototype.setDebug = function ( enabled ) {
		this.debug = enabled;
	};

	/**
	 * Sets the CORS string to be used.
	 * @memberOf THREE.OBJLoader2.WWOBJLoader2
	 *
	 * @param {string} crossOrigin CORS value
	 */
	WWOBJLoader2.prototype.setCrossOrigin = function ( crossOrigin ) {
		this.crossOrigin = crossOrigin;
	};

	/**
	 * Call requestTerminate to terminate the web worker and free local resource after execution.
	 * @memberOf THREE.OBJLoader2.WWOBJLoader2
	 *
	 * @param {boolean} requestTerminate True or false
	 */
	WWOBJLoader2.prototype.setRequestTerminate = function ( requestTerminate ) {
		this.requestTerminate = requestTerminate === true;
	};

	WWOBJLoader2.prototype._validate = function () {
		if ( this.validated ) return;
		THREE.OBJLoader2.WWLoaderDirectable.prototype._validate.call( this );

		this.wwMeshProvider._validate( this._buildWebWorkerCode, 'WWOBJLoader' );

		this.modelName = '';
		this.requestTerminate = false;

		this.fileLoader = Validator.verifyInput( this.fileLoader, new THREE.FileLoader( this.manager ) );
		this.mtlLoader = Validator.verifyInput( this.mtlLoader, new THREE.MTLLoader() );
		if ( Validator.isValid( this.crossOrigin ) ) this.mtlLoader.setCrossOrigin( this.crossOrigin );

		this.dataAvailable = false;
		this.fileObj = null;
		this.pathObj = null;
		this.fileMtl = null;
		this.texturePath = null;

		this.objAsArrayBuffer = null;
		this.mtlAsString = null;
<<<<<<< HEAD
=======

		this.materials = [];
		var defaultMaterial = new THREE.MeshStandardMaterial( { color: 0xDCF1FF } );
		defaultMaterial.name = 'defaultMaterial';
		this.materials[ defaultMaterial.name ] = defaultMaterial;

		var vertexColorMaterial = new THREE.MeshBasicMaterial( { color: 0xDCF1FF } );
		vertexColorMaterial.name = 'vertexColorMaterial';
		vertexColorMaterial.vertexColors = THREE.VertexColors;
		this.materials[ 'vertexColorMaterial' ] = vertexColorMaterial;

		this.counter = 0;
>>>>>>> 7ac16ab6
	};

	/**
	 * Set all parameters for required for execution of "run".
	 * @memberOf THREE.OBJLoader2.WWOBJLoader2
	 *
	 * @param {Object} params Either {@link THREE.OBJLoader2.WWOBJLoader2.PrepDataArrayBuffer} or {@link THREE.OBJLoader2.WWOBJLoader2.PrepDataFile}
	 */
	WWOBJLoader2.prototype.prepareRun = function ( params ) {
		console.time( 'WWOBJLoader2' );
		this._validate();
		this.dataAvailable = params.dataAvailable;
		this.modelName = params.modelName;

		var messageObject;
		if ( this.dataAvailable ) {

			// fast-fail on bad type
			if ( ! ( params.objAsArrayBuffer instanceof Uint8Array ) ) {
				throw 'Provided input is not of type arraybuffer! Aborting...';
			}

			messageObject = {
				cmd: 'init',
				debug: this.debug,
				materialPerSmoothingGroup: this.materialPerSmoothingGroup
			};
			this.objAsArrayBuffer = params.objAsArrayBuffer;
			this.mtlAsString = params.mtlAsString;

		} else {

			// fast-fail on bad type
			if ( ! ( typeof( params.fileObj ) === 'string' || params.fileObj instanceof String ) ) {
				throw 'Provided file is not properly defined! Aborting...';
			}

			messageObject = {
				cmd: 'init',
				debug: this.debug,
				materialPerSmoothingGroup: this.materialPerSmoothingGroup
			};
			this.fileObj = params.fileObj;
			this.pathObj = params.pathObj;
			this.fileMtl = params.fileMtl;

		}
		this.setRequestTerminate( params.requestTerminate );
		this.pathTexture = params.pathTexture;

		var scope = this;
		var scopeFuncComplete = function ( reason ) {
			scope._finalize( reason );
		};
		var scopeFuncAnnounce = function ( baseText, text ) {
			scope._announceProgress( baseText, text );
		};
		this.wwMeshProvider.setCallbacks( scopeFuncAnnounce, this.callbacks.meshLoaded, scopeFuncComplete );
		this.wwMeshProvider.prepareRun( params.sceneGraphBaseNode, params.streamMeshes );
		this.wwMeshProvider.postMessage( messageObject );
	};

	/**
	 * Run the loader according the preparation instruction provided in "prepareRun".
	 * @memberOf THREE.OBJLoader2.WWOBJLoader2
	 */
	WWOBJLoader2.prototype.run = function () {
		var scope = this;
		var processLoadedMaterials = function ( materialCreator ) {
			var materialCreatorMaterials = [];
			var materialNames = [];
			if ( Validator.isValid( materialCreator ) ) {

				materialCreator.preload();
				materialCreatorMaterials = materialCreator.materials;
				for ( var materialName in materialCreatorMaterials ) {

					if ( materialCreatorMaterials.hasOwnProperty( materialName ) ) {

						materialNames.push( materialName );
						scope.materials[ materialName ] = materialCreatorMaterials[ materialName ];

					}

				}

			}

			scope.wwMeshProvider.addMaterials( scope.materials );
			scope.wwMeshProvider.postMessage(
				{
					cmd: 'setMaterials',
					materialNames: materialNames
				}
			);

			var materialsFromCallback;
			var callbackMaterialsLoaded;
			for ( var index in scope.callbacks.materialsLoaded ) {

				callbackMaterialsLoaded = scope.callbacks.materialsLoaded[ index ];
				materialsFromCallback = callbackMaterialsLoaded( scope.materials );
				if ( Validator.isValid( materialsFromCallback ) ) scope.materials = materialsFromCallback;

			}
			if ( scope.dataAvailable && scope.objAsArrayBuffer ) {

				scope.wwMeshProvider.postMessage(
					{
						cmd: 'run',
						objAsArrayBuffer: scope.objAsArrayBuffer
					},
					[ scope.objAsArrayBuffer.buffer ]
				);

			} else {

				var refPercentComplete = 0;
				var percentComplete = 0;
				var onLoad = function ( objAsArrayBuffer ) {

					scope._announceProgress( 'Running web worker!' );
					scope.objAsArrayBuffer = new Uint8Array( objAsArrayBuffer );
					scope.wwMeshProvider.postMessage(
						{
							cmd: 'run',
							objAsArrayBuffer: scope.objAsArrayBuffer
						},
						[ scope.objAsArrayBuffer.buffer ]
					);

				};

				var onProgress = function ( event ) {
					if ( ! event.lengthComputable ) return;

					percentComplete = Math.round( event.loaded / event.total * 100 );
					if ( percentComplete > refPercentComplete ) {

						refPercentComplete = percentComplete;
						var output = 'Download of "' + scope.fileObj + '": ' + percentComplete + '%';
						console.log( output );
						scope._announceProgress( output );

					}
				};

				var onError = function ( event ) {
					var output = 'Error occurred while downloading "' + scope.fileObj + '"';
					console.error( output + ': ' + event );
					scope._announceProgress( output );
					scope._finalize( 'error' );

				};

				scope.fileLoader.setPath( scope.pathObj );
				scope.fileLoader.setResponseType( 'arraybuffer' );
				scope.fileLoader.load( scope.fileObj, onLoad, onProgress, onError );
			}
			console.timeEnd( 'Loading MTL textures' );
		};


		this.mtlLoader.setPath( this.pathTexture );
		if ( this.dataAvailable ) {

			processLoadedMaterials( Validator.isValid( this.mtlAsString ) ? this.mtlLoader.parse( this.mtlAsString ) : null );

		} else {

			if ( Validator.isValid( this.fileMtl ) ) {

				var onError = function ( event ) {
					var output = 'Error occurred while downloading "' + scope.fileMtl + '"';
					console.error( output + ': ' + event );
					scope._announceProgress( output );
					scope._finalize( 'error' );
				};

				this.mtlLoader.load( this.fileMtl, processLoadedMaterials, undefined, onError );

			} else {

				processLoadedMaterials();

			}

		}
	};

<<<<<<< HEAD
	WWOBJLoader2.prototype._finalize = function ( reason ) {
		THREE.OBJLoader2.WWLoaderDirectable.prototype._finalize.call( this, reason );
=======
	WWOBJLoader2.prototype._receiveWorkerMessage = function ( event ) {
		var payload = event.data;

		switch ( payload.cmd ) {
			case 'objData':

				this.counter++;
				var meshName = payload.meshName;

				var bufferGeometry = new THREE.BufferGeometry();
				bufferGeometry.addAttribute( 'position', new THREE.BufferAttribute( new Float32Array( payload.vertices ), 3 ) );
				var haveVertexColors = Validator.isValid( payload.colors );
				if ( haveVertexColors ) {

					bufferGeometry.addAttribute( 'color', new THREE.BufferAttribute( new Float32Array( payload.colors ), 3 ) );

				}
				if ( Validator.isValid( payload.normals ) ) {

					bufferGeometry.addAttribute( 'normal', new THREE.BufferAttribute( new Float32Array( payload.normals ), 3 ) );

				} else {

					bufferGeometry.computeVertexNormals();

				}
				if ( Validator.isValid( payload.uvs ) ) {

					bufferGeometry.addAttribute( 'uv', new THREE.BufferAttribute( new Float32Array( payload.uvs ), 2 ) );

				}

				var materialDescriptions = payload.materialDescriptions;
				var materialDescription;
				var material;
				var materialName;
				var createMultiMaterial = payload.multiMaterial;
				var multiMaterials = [];

				var key;
				for ( key in materialDescriptions ) {

					materialDescription = materialDescriptions[ key ];
					material = haveVertexColors ? this.materials[ 'vertexColorMaterial' ] : this.materials[ materialDescription.name ];
					if ( ! material ) material = this.materials[ 'defaultMaterial' ];

					if ( materialDescription.default ) {

						material = this.materials[ 'defaultMaterial' ];

					} else if ( materialDescription.flat ) {

						materialName = material.name + '_flat';
						var materialClone = this.materials[ materialName ];
						if ( ! materialClone ) {

							materialClone = material.clone();
							materialClone.name = materialName;
							materialClone.shading = THREE.FlatShading;
							this.materials[ materialName ] = name;

						}

					}

					if ( materialDescription.vertexColors ) material.vertexColors = THREE.VertexColors;
					if ( createMultiMaterial ) multiMaterials.push( material );

				}
				if ( createMultiMaterial ) {

					material = multiMaterials;
					var materialGroups = payload.materialGroups;
					var materialGroup;
					for ( key in materialGroups ) {

						materialGroup = materialGroups[ key ];
						bufferGeometry.addGroup( materialGroup.start, materialGroup.count, materialGroup.index );

					}

				}

				var callbackMeshLoaded;
				var callbackMeshLoadedResult;
				var disregardMesh = false;
				for ( var index in this.callbacks.meshLoaded ) {

					callbackMeshLoaded = this.callbacks.meshLoaded[ index ];
					callbackMeshLoadedResult = callbackMeshLoaded( meshName, bufferGeometry, material );

					if ( Validator.isValid( callbackMeshLoadedResult ) ) {

						if ( callbackMeshLoadedResult.disregardMesh ) {

							// if one callback disregards the mesh, then processing stops
							disregardMesh = true;
							break;

						}
						if ( callbackMeshLoadedResult.replaceBufferGeometry ) bufferGeometry = callbackMeshLoadedResult.bufferGeometry;
						if ( callbackMeshLoadedResult.replaceMaterial ) material = callbackMeshLoadedResult.material;

					}

				}

				if ( !disregardMesh ) {

					var mesh = new THREE.Mesh( bufferGeometry, material );
					mesh.name = meshName;

					if ( this.streamMeshes ) {

						this.sceneGraphBaseNode.add( mesh );

					} else {

						this.meshStore.push( mesh );

					}
					this._announceProgress( 'Adding mesh (' + this.counter + '):', meshName );

				} else {

					this._announceProgress( 'Removing mesh:', meshName );

				}
				break;

			case 'complete':

				if ( ! this.streamMeshes ) {

					for ( var meshStoreKey in this.meshStore ) {

						if ( this.meshStore.hasOwnProperty( meshStoreKey ) ) this.sceneGraphBaseNode.add( this.meshStore[ meshStoreKey ] );

					}

				}

				console.timeEnd( 'WWOBJLoader2' );
				if ( Validator.isValid( payload.msg ) ) {

					this._announceProgress( payload.msg );

				} else {

					this._announceProgress( '' );

				}

				this._finalize( 'complete' );
				break;

			case 'report_progress':
				this._announceProgress( '', payload.output );
				break;

			default:
				console.error( 'Received unknown command: ' + payload.cmd );
				break;

		}
	};

	WWOBJLoader2.prototype._terminate = function () {
		if ( Validator.isValid( this.worker ) ) {

			if ( this.running ) throw 'Unable to gracefully terminate worker as it is currently running!';

			this.worker.terminate();
			this.worker = null;
			this.workerCode = null;
			this._finalize( 'terminate' );

		}
		this.fileLoader = null;
		this.mtlLoader = null;
	};

	WWOBJLoader2.prototype._finalize = function ( reason, requestTerminate ) {
		this.running = false;
>>>>>>> 7ac16ab6
		var index;
		var callback;

		if ( reason === 'complete' ) {

			for ( index in this.callbacks.completedLoading ) {

				callback = this.callbacks.completedLoading[ index ];
				callback( this.instanceNo, this.modelName );

			}

		} else if ( reason === 'error' ) {

			for ( index in this.callbacks.errorWhileLoading ) {

				callback = this.callbacks.errorWhileLoading[ index ];
				callback( this.instanceNo, this.modelName );

			}

		}
		if ( reason === 'terminate' ) {

			if ( this.wwMeshProvider.running ) throw 'Unable to gracefully terminate worker as it is currently running!';

			console.log( 'Finalize is complete. Terminating application on request!' );

<<<<<<< HEAD
			this.wwMeshProvider._terminate();
=======
			callbackProgress = this.callbacks.progress[ index ];
			callbackProgress( output, this.instanceNo );
>>>>>>> 7ac16ab6

			this.fileLoader = null;
			this.mtlLoader = null;
		}

		console.timeEnd( 'WWOBJLoader2' );
	};

	WWOBJLoader2.prototype._buildWebWorkerCode = function ( funcBuildObject, funcBuildSingelton, existingWorkerCode ) {
		var workerCode = existingWorkerCode;
		if ( ! Validator.isValid( workerCode ) ) {

			var wwDef = (function () {

				function WWOBJLoader() {
					this.wwMeshCreator = new WWMeshCreator();
					this.parser = new Parser( this.wwMeshCreator );
					this.validated = false;
					this.cmdState = 'created';

					this.debug = false;
				}

				/**
				 * Allows to set debug mode for the parser and the meshCreatorDebug
				 *
				 * @param parserDebug
				 * @param meshCreatorDebug
				 */
				WWOBJLoader.prototype.setDebug = function ( parserDebug, meshCreatorDebug ) {
					this.parser.setDebug( parserDebug );
					this.wwMeshCreator.setDebug( meshCreatorDebug );
				};

				/**
				 * Validate status, then parse arrayBuffer, finalize and return objGroup
				 *
				 * @param arrayBuffer
				 */
				WWOBJLoader.prototype.parse = function ( arrayBuffer ) {
					console.log( 'Parsing arrayBuffer...' );
					console.time( 'parseArrayBuffer' );

					this.validate();
					this.parser.parseArrayBuffer( arrayBuffer );
					var objGroup = this._finalize();

					console.timeEnd( 'parseArrayBuffer' );

					return objGroup;
				};

				WWOBJLoader.prototype.validate = function () {
					if ( this.validated ) return;

					this.parser.validate();
					this.wwMeshCreator.validate();

					this.validated = true;
				};

				WWOBJLoader.prototype._finalize = function () {
					console.log( 'Global output object count: ' + this.wwMeshCreator.globalObjectCount );
					this.parser.finalize();
					this.wwMeshCreator.finalize();
					this.validated = false;
				};

				WWOBJLoader.prototype.init = function ( payload ) {
					this.cmdState = 'init';
					this.setDebug( payload.debug, payload.debug );
					this.parser.setMaterialPerSmoothingGroup( payload.materialPerSmoothingGroup );
				};

				WWOBJLoader.prototype.setMaterials = function ( payload ) {
					this.cmdState = 'setMaterials';
					this.wwMeshCreator.setMaterials( payload.materialNames );
				};

				WWOBJLoader.prototype.run = function ( payload ) {
					this.cmdState = 'run';

					this.parse( payload.objAsArrayBuffer );
					console.log( 'OBJ loading complete!' );

					this.cmdState = 'complete';
					self.postMessage( {
						cmd: this.cmdState,
						msg: null
					} );
				};

				return WWOBJLoader;
			})();

			var wwMeshCreatorDef = (function () {

				function WWMeshCreator() {
					this.materials = null;
					this.debug = false;
					this.globalObjectCount = 1;
					this.validated = false;
				}

				WWMeshCreator.prototype.setMaterials = function ( materials ) {
					this.materials = Validator.verifyInput( materials, this.materials );
					this.materials = Validator.verifyInput( this.materials, { materials: [] } );
				};

				WWMeshCreator.prototype.setDebug = function ( debug ) {
					if ( debug === true || debug === false ) this.debug = debug;
				};

				WWMeshCreator.prototype.validate = function () {
					if ( this.validated ) return;

					this.setMaterials( null );
					this.setDebug( null );
					this.globalObjectCount = 1;
				};

				WWMeshCreator.prototype.finalize = function () {
					this.materials = null;
					this.validated = false;
				};

				/**
				 * RawObjectDescriptions are transformed to THREE.Mesh.
				 * It is ensured that rawObjectDescriptions only contain objects with vertices (no need to check).
				 *
				 * @param rawObjectDescriptions
				 * @param inputObjectCount
				 * @param absoluteVertexCount
				 * @param absoluteNormalCount
				 * @param absoluteUvCount
				 */
				WWMeshCreator.prototype.buildMesh = function ( rawObjectDescriptions, inputObjectCount, absoluteVertexCount,
															   absoluteColorCount, absoluteNormalCount, absoluteUvCount ) {
					if ( this.debug ) console.log( 'OBJLoader.buildMesh:\nInput object no.: ' + inputObjectCount );

					var vertexFA = new Float32Array( absoluteVertexCount );
					var colorFA = ( absoluteColorCount > 0 ) ? new Float32Array( absoluteColorCount ) : null;
					var normalFA = ( absoluteNormalCount > 0 ) ? new Float32Array( absoluteNormalCount ) : null;
					var uvFA = ( absoluteUvCount > 0 ) ? new Float32Array( absoluteUvCount ) : null;

					var rawObjectDescription;
					var materialDescription;
					var materialDescriptions = [];

					var createMultiMaterial = ( rawObjectDescriptions.length > 1 );
					var materialIndex = 0;
					var materialIndexMapping = [];
					var selectedMaterialIndex;
					var materialGroup;
					var materialGroups = [];

					var vertexFAOffset = 0;
					var vertexGroupOffset = 0;
					var vertexLength;
					var colorFAOffset = 0;
					var normalFAOffset = 0;
					var uvFAOffset = 0;

					for ( var oodIndex in rawObjectDescriptions ) {
						if ( ! rawObjectDescriptions.hasOwnProperty( oodIndex ) ) continue;
						rawObjectDescription = rawObjectDescriptions[ oodIndex ];

						materialDescription = {
							name: rawObjectDescription.materialName,
							flat: false,
							vertexColors: false,
							default: false
						};
						if ( this.materials[ materialDescription.name ] === null ) {

							materialDescription.default = true;
							console.warn( 'object_group "' + rawObjectDescription.objectName + '_' + rawObjectDescription.groupName + '" was defined without material! Assigning "defaultMaterial".' );

						}
						// Attach '_flat' to materialName in case flat shading is needed due to smoothingGroup 0
						if ( rawObjectDescription.smoothingGroup === 0 ) materialDescription.flat = true;

						vertexLength = rawObjectDescription.vertices.length;
						if ( createMultiMaterial ) {

							// re-use material if already used before. Reduces materials array size and eliminates duplicates

							selectedMaterialIndex = materialIndexMapping[ materialDescription.name ];
							if ( ! selectedMaterialIndex ) {

								selectedMaterialIndex = materialIndex;
								materialIndexMapping[ materialDescription.name ] = materialIndex;
								materialDescriptions.push( materialDescription );
								materialIndex++;

							}
							materialGroup = {
								start: vertexGroupOffset,
								count: vertexLength / 3,
								index: selectedMaterialIndex
							};
							materialGroups.push( materialGroup );
							vertexGroupOffset += vertexLength / 3;

						} else {

							materialDescriptions.push( materialDescription );

						}

						vertexFA.set( rawObjectDescription.vertices, vertexFAOffset );
						vertexFAOffset += vertexLength;

						if ( colorFA ) {

							colorFA.set( rawObjectDescription.colors, colorFAOffset );
							colorFAOffset += rawObjectDescription.colors.length;
							materialDescription.vertexColors = true;

						}

						if ( normalFA ) {

							normalFA.set( rawObjectDescription.normals, normalFAOffset );
							normalFAOffset += rawObjectDescription.normals.length;

						}
						if ( uvFA ) {

							uvFA.set( rawObjectDescription.uvs, uvFAOffset );
							uvFAOffset += rawObjectDescription.uvs.length;

						}
						if ( this.debug ) this.printReport( rawObjectDescription, selectedMaterialIndex );

					}

					self.postMessage(
						{
<<<<<<< HEAD
							cmd: 'meshData',
=======
							cmd: 'objData',
>>>>>>> 7ac16ab6
							meshName: rawObjectDescription.groupName !== '' ? rawObjectDescription.groupName : rawObjectDescription.objectName,
							multiMaterial: createMultiMaterial,
							materialDescriptions: materialDescriptions,
							materialGroups: materialGroups,
							vertices: vertexFA,
							colors: colorFA,
							normals: normalFA,
							uvs: uvFA
						},
						[ vertexFA.buffer ],
						colorFA !== null ? [ colorFA.buffer ] : null,
						normalFA !== null ? [ normalFA.buffer ] : null,
						uvFA !== null ? [ uvFA.buffer ] : null
					);

					this.globalObjectCount++;
				};

				WWMeshCreator.prototype.printReport = function ( rawObjectDescription, selectedMaterialIndex ) {
					var materialIndexLine = Validator.isValid( selectedMaterialIndex ) ? '\n materialIndex: ' + selectedMaterialIndex : '';
					console.log(
						' Output Object no.: ' + this.globalObjectCount +
						'\n objectName: ' + rawObjectDescription.objectName +
						'\n groupName: ' + rawObjectDescription.groupName +
						'\n materialName: ' + rawObjectDescription.materialName +
						materialIndexLine +
						'\n smoothingGroup: ' + rawObjectDescription.smoothingGroup +
						'\n #vertices: ' + rawObjectDescription.vertices.length / 3 +
						'\n #colors: ' + rawObjectDescription.colors.length / 3 +
						'\n #uvs: ' + rawObjectDescription.uvs.length / 2 +
						'\n #normals: ' + rawObjectDescription.normals.length / 3
					);
<<<<<<< HEAD
=======
				};

				return WWMeshCreator;
			})();

			var wwObjLoaderRunnerDef = (function () {

				function WWOBJLoaderRunner() {
					self.addEventListener( 'message', this.runner, false );
				}

				WWOBJLoaderRunner.prototype.runner = function ( event ) {
					var payload = event.data;

					console.log( 'Command state before: ' + WWOBJLoaderRef.cmdState );

					switch ( payload.cmd ) {
						case 'init':

							WWOBJLoaderRef.init( payload );
							break;

						case 'setMaterials':

							WWOBJLoaderRef.setMaterials( payload );
							break;

						case 'run':

							WWOBJLoaderRef.run( payload );
							break;

						default:

							console.error( 'OBJLoader: Received unknown command: ' + payload.cmd );
							break;

					}

					console.log( 'Command state after: ' + WWOBJLoaderRef.cmdState );
>>>>>>> 7ac16ab6
				};

				return WWMeshCreator;
			})();

			workerCode = '';
			workerCode += '/**\n';
			workerCode += '  * This code was constructed by WWOBJLoader2._buildWebWorkerCode\n';
			workerCode += '  */\n\n';

			// parser re-construction
			workerCode += THREE.OBJLoader2.prototype._buildWebWorkerCode( funcBuildObject, funcBuildSingelton );

			// web worker construction
			workerCode += funcBuildSingelton( 'WWOBJLoader', 'WWOBJLoader', wwDef );
			workerCode += funcBuildSingelton( 'WWMeshCreator', 'WWMeshCreator', wwMeshCreatorDef );

		}

		return workerCode;
	};

	return WWOBJLoader2;

})();


/**
 * Instruction to configure {@link THREE.OBJLoader2.WWOBJLoader2}.prepareRun to load OBJ from given ArrayBuffer and MTL from given String.
 * @class
 *
 * @param {string} modelName Overall name of the model
 * @param {Uint8Array} objAsArrayBuffer OBJ file content as ArrayBuffer
 * @param {string} pathTexture Path to texture files
 * @param {string} mtlAsString MTL file content as string
 */
THREE.OBJLoader2.WWOBJLoader2.PrepDataArrayBuffer = ( function () {

	var Validator = THREE.OBJLoader2.Validator;

	PrepDataArrayBuffer.prototype = Object.create( THREE.OBJLoader2.PrepDataBase.prototype );
	PrepDataArrayBuffer.prototype.constructor = PrepDataArrayBuffer;

	function PrepDataArrayBuffer( modelName, objAsArrayBuffer, pathTexture, mtlAsString ) {
		THREE.OBJLoader2.PrepDataBase.call( this );
		this.dataAvailable = true;
		this.modelName = Validator.verifyInput( modelName, '' );
		this.objAsArrayBuffer = Validator.verifyInput( objAsArrayBuffer, null );
		this.pathTexture = Validator.verifyInput( pathTexture, null );
		this.mtlAsString = Validator.verifyInput( mtlAsString, null );
	}

	return PrepDataArrayBuffer;
})();

/**
 * Instruction to configure {@link THREE.OBJLoader2.WWOBJLoader2}.prepareRun to load OBJ and MTL from files.
 * @class
 *
 * @param {string} modelName Overall name of the model
 * @param {string} pathObj Path to OBJ file
 * @param {string} fileObj OBJ file name
 * @param {string} pathTexture Path to texture files
 * @param {string} fileMtl MTL file name
 */
THREE.OBJLoader2.WWOBJLoader2.PrepDataFile = ( function () {

	var Validator = THREE.OBJLoader2.Validator;

	PrepDataFile.prototype = Object.create( THREE.OBJLoader2.PrepDataBase.prototype );
	PrepDataFile.prototype.constructor = PrepDataFile;

	function PrepDataFile( modelName, pathObj, fileObj, pathTexture, fileMtl ) {
		THREE.OBJLoader2.PrepDataBase.call( this );

		this.modelName = Validator.verifyInput( modelName, '' );
		this.pathObj = Validator.verifyInput( pathObj, null );
		this.fileObj = Validator.verifyInput( fileObj, null );
		this.pathTexture = Validator.verifyInput( pathTexture, null );
		this.fileMtl = Validator.verifyInput( fileMtl, null );
	}

	return PrepDataFile;
})();

/**
 * Callbacks utilized by functions working with {@link THREE.OBJLoader2.WWOBJLoader2.PrepDataArrayBuffer} or {@link THREE.OBJLoader2.WWOBJLoader2.PrepDataFile}
 *
 * @returns {{registerCallbackProgress: THREE.OBJLoader2.WWOBJLoader2.PrepDataCallbacks.registerCallbackProgress, registerCallbackCompletedLoading: THREE.OBJLoader2.WWOBJLoader2.PrepDataCallbacks.registerCallbackCompletedLoading, registerCallbackMaterialsLoaded: THREE.OBJLoader2.WWOBJLoader2.PrepDataCallbacks.registerCallbackMaterialsLoaded, registerCallbackMeshLoaded: THREE.OBJLoader2.WWOBJLoader2.PrepDataCallbacks.registerCallbackMeshLoaded, registerCallbackErrorWhileLoading: THREE.OBJLoader2.WWOBJLoader2.PrepDataCallbacks.registerCallbackErrorWhileLoading, progress: null, completedLoading: null, errorWhileLoading: null, materialsLoaded: null, meshLoaded: null}}
 * @constructor
 */
THREE.OBJLoader2.WWOBJLoader2.PrepDataCallbacks = function () {

	var Validator = THREE.OBJLoader2.Validator;

	return {
		/**
		 * Register callback function that is invoked by internal function "_announceProgress" to print feedback.
		 * @memberOf THREE.OBJLoader2.WWOBJLoader2.PrepDataCallbacks
		 *
		 * @param {callback} callbackProgress Callback function for described functionality
		 */
		registerCallbackProgress: function ( callbackProgress ) {
			if ( Validator.isValid( callbackProgress ) ) this.progress = callbackProgress;
		},

		/**
		 * Register callback function that is called once loading of the complete model is completed.
		 * @memberOf THREE.OBJLoader2.WWOBJLoader2.PrepDataCallbacks
		 *
		 * @param {callback} callbackCompletedLoading Callback function for described functionality
		 */
		registerCallbackCompletedLoading: function ( callbackCompletedLoading ) {
			if ( Validator.isValid( callbackCompletedLoading ) ) this.completedLoading = callbackCompletedLoading;
		},

		/**
		 * Register callback function that is called once materials have been loaded. It allows to alter and return materials.
		 * @memberOf THREE.OBJLoader2.WWOBJLoader2.PrepDataCallbacks
		 *
		 * @param {callback} callbackMaterialsLoaded Callback function for described functionality
		 */
		registerCallbackMaterialsLoaded: function ( callbackMaterialsLoaded ) {
			if ( Validator.isValid( callbackMaterialsLoaded ) ) this.materialsLoaded = callbackMaterialsLoaded;
		},

		/**
		 * Register callback function that is called every time a mesh was loaded.
		 * Use {@link THREE.OBJLoader2.LoadedMeshUserOverride} for alteration instructions (geometry, material or disregard mesh).
		 * @memberOf THREE.OBJLoader2.WWOBJLoader2.PrepDataCallbacks
		 *
		 * @param {callback} callbackMeshLoaded Callback function for described functionality
		 */
		registerCallbackMeshLoaded: function ( callbackMeshLoaded ) {
			if ( Validator.isValid( callbackMeshLoaded ) ) this.meshLoaded = callbackMeshLoaded;
		},

		/**
		 * Report if an error prevented loading.
		 * @memberOf THREE.OBJLoader2.WWOBJLoader2.PrepDataCallbacks
		 *
		 * @param {callback} callbackErrorWhileLoading Callback function for described functionality
		 */
		registerCallbackErrorWhileLoading: function ( callbackErrorWhileLoading ) {
			if ( Validator.isValid( callbackErrorWhileLoading ) ) this.errorWhileLoading = callbackErrorWhileLoading;
		},

		progress: null,
		completedLoading: null,
		errorWhileLoading: null,
		materialsLoaded: null,
		meshLoaded: null
	};
};
<|MERGE_RESOLUTION|>--- conflicted
+++ resolved
@@ -1,1005 +1,740 @@
-if ( THREE.OBJLoader2 === undefined ) { THREE.OBJLoader2 = {} }
-
-/**
- * OBJ data will be loaded by dynamically created web worker.
- * First feed instructions with: prepareRun
- * Then: Execute with: run
- * @class
- */
-THREE.OBJLoader2.WWOBJLoader2 = (function () {
-
-	var WWOBJLOADER2_VERSION = '2.0.0';
-
-	var Validator = THREE.OBJLoader2.Validator;
-
-	WWOBJLoader2.prototype = Object.create( THREE.OBJLoader2.WWLoaderDirectable.prototype );
-	WWOBJLoader2.prototype.constructor = WWOBJLoader2;
-
-	function WWOBJLoader2() {
-		THREE.OBJLoader2.WWLoaderDirectable.call( this );
-	}
-
-	WWOBJLoader2.prototype._init = function () {
-		THREE.OBJLoader2.WWLoaderDirectable.prototype._init.call( this );
-		console.log( "Using THREE.OBJLoader2.WWOBJLoader2 version: " + WWOBJLOADER2_VERSION );
-
-<<<<<<< HEAD
-=======
-		// check worker support first
-		if ( window.Worker === undefined ) throw "This browser does not support web workers!";
-		if ( window.Blob === undefined  ) throw "This browser does not support Blob!";
-		if ( typeof window.URL.createObjectURL !== 'function'  ) throw "This browser does not support Object creation from URL!";
-
-		this.instanceNo = 0;
-		this.worker = null;
-		this.workerCode = null;
->>>>>>> 7ac16ab6
-		this.debug = false;
-
-		this.modelName = '';
-		this.manager = THREE.DefaultLoadingManager;
-		this.fileLoader = new THREE.FileLoader( this.manager );
-		this.mtlLoader = null;
-
-		this.dataAvailable = false;
-		this.objAsArrayBuffer = null;
-		this.fileObj = null;
-		this.pathObj = null;
-
-		this.fileMtl = null;
-		this.mtlAsString = null;
-		this.texturePath = null;
-	};
-
-	/**
-	 * Enable or disable debug logging.
-	 * @memberOf THREE.OBJLoader2.WWOBJLoader2
-	 *
-	 * @param {boolean} enabled True or false
-	 */
-	WWOBJLoader2.prototype.setDebug = function ( enabled ) {
-		this.debug = enabled;
-	};
-
-	/**
-	 * Sets the CORS string to be used.
-	 * @memberOf THREE.OBJLoader2.WWOBJLoader2
-	 *
-	 * @param {string} crossOrigin CORS value
-	 */
-	WWOBJLoader2.prototype.setCrossOrigin = function ( crossOrigin ) {
-		this.crossOrigin = crossOrigin;
-	};
-
-	/**
-	 * Call requestTerminate to terminate the web worker and free local resource after execution.
-	 * @memberOf THREE.OBJLoader2.WWOBJLoader2
-	 *
-	 * @param {boolean} requestTerminate True or false
-	 */
-	WWOBJLoader2.prototype.setRequestTerminate = function ( requestTerminate ) {
-		this.requestTerminate = requestTerminate === true;
-	};
-
-	WWOBJLoader2.prototype._validate = function () {
-		if ( this.validated ) return;
-		THREE.OBJLoader2.WWLoaderDirectable.prototype._validate.call( this );
-
-		this.wwMeshProvider._validate( this._buildWebWorkerCode, 'WWOBJLoader' );
-
-		this.modelName = '';
-		this.requestTerminate = false;
-
-		this.fileLoader = Validator.verifyInput( this.fileLoader, new THREE.FileLoader( this.manager ) );
-		this.mtlLoader = Validator.verifyInput( this.mtlLoader, new THREE.MTLLoader() );
-		if ( Validator.isValid( this.crossOrigin ) ) this.mtlLoader.setCrossOrigin( this.crossOrigin );
-
-		this.dataAvailable = false;
-		this.fileObj = null;
-		this.pathObj = null;
-		this.fileMtl = null;
-		this.texturePath = null;
-
-		this.objAsArrayBuffer = null;
-		this.mtlAsString = null;
-<<<<<<< HEAD
-=======
-
-		this.materials = [];
-		var defaultMaterial = new THREE.MeshStandardMaterial( { color: 0xDCF1FF } );
-		defaultMaterial.name = 'defaultMaterial';
-		this.materials[ defaultMaterial.name ] = defaultMaterial;
-
-		var vertexColorMaterial = new THREE.MeshBasicMaterial( { color: 0xDCF1FF } );
-		vertexColorMaterial.name = 'vertexColorMaterial';
-		vertexColorMaterial.vertexColors = THREE.VertexColors;
-		this.materials[ 'vertexColorMaterial' ] = vertexColorMaterial;
-
-		this.counter = 0;
->>>>>>> 7ac16ab6
-	};
-
-	/**
-	 * Set all parameters for required for execution of "run".
-	 * @memberOf THREE.OBJLoader2.WWOBJLoader2
-	 *
-	 * @param {Object} params Either {@link THREE.OBJLoader2.WWOBJLoader2.PrepDataArrayBuffer} or {@link THREE.OBJLoader2.WWOBJLoader2.PrepDataFile}
-	 */
-	WWOBJLoader2.prototype.prepareRun = function ( params ) {
-		console.time( 'WWOBJLoader2' );
-		this._validate();
-		this.dataAvailable = params.dataAvailable;
-		this.modelName = params.modelName;
-
-		var messageObject;
-		if ( this.dataAvailable ) {
-
-			// fast-fail on bad type
-			if ( ! ( params.objAsArrayBuffer instanceof Uint8Array ) ) {
-				throw 'Provided input is not of type arraybuffer! Aborting...';
-			}
-
-			messageObject = {
-				cmd: 'init',
-				debug: this.debug,
-				materialPerSmoothingGroup: this.materialPerSmoothingGroup
-			};
-			this.objAsArrayBuffer = params.objAsArrayBuffer;
-			this.mtlAsString = params.mtlAsString;
-
-		} else {
-
-			// fast-fail on bad type
-			if ( ! ( typeof( params.fileObj ) === 'string' || params.fileObj instanceof String ) ) {
-				throw 'Provided file is not properly defined! Aborting...';
-			}
-
-			messageObject = {
-				cmd: 'init',
-				debug: this.debug,
-				materialPerSmoothingGroup: this.materialPerSmoothingGroup
-			};
-			this.fileObj = params.fileObj;
-			this.pathObj = params.pathObj;
-			this.fileMtl = params.fileMtl;
-
-		}
-		this.setRequestTerminate( params.requestTerminate );
-		this.pathTexture = params.pathTexture;
-
-		var scope = this;
-		var scopeFuncComplete = function ( reason ) {
-			scope._finalize( reason );
-		};
-		var scopeFuncAnnounce = function ( baseText, text ) {
-			scope._announceProgress( baseText, text );
-		};
-		this.wwMeshProvider.setCallbacks( scopeFuncAnnounce, this.callbacks.meshLoaded, scopeFuncComplete );
-		this.wwMeshProvider.prepareRun( params.sceneGraphBaseNode, params.streamMeshes );
-		this.wwMeshProvider.postMessage( messageObject );
-	};
-
-	/**
-	 * Run the loader according the preparation instruction provided in "prepareRun".
-	 * @memberOf THREE.OBJLoader2.WWOBJLoader2
-	 */
-	WWOBJLoader2.prototype.run = function () {
-		var scope = this;
-		var processLoadedMaterials = function ( materialCreator ) {
-			var materialCreatorMaterials = [];
-			var materialNames = [];
-			if ( Validator.isValid( materialCreator ) ) {
-
-				materialCreator.preload();
-				materialCreatorMaterials = materialCreator.materials;
-				for ( var materialName in materialCreatorMaterials ) {
-
-					if ( materialCreatorMaterials.hasOwnProperty( materialName ) ) {
-
-						materialNames.push( materialName );
-						scope.materials[ materialName ] = materialCreatorMaterials[ materialName ];
-
-					}
-
-				}
-
-			}
-
-			scope.wwMeshProvider.addMaterials( scope.materials );
-			scope.wwMeshProvider.postMessage(
-				{
-					cmd: 'setMaterials',
-					materialNames: materialNames
-				}
-			);
-
-			var materialsFromCallback;
-			var callbackMaterialsLoaded;
-			for ( var index in scope.callbacks.materialsLoaded ) {
-
-				callbackMaterialsLoaded = scope.callbacks.materialsLoaded[ index ];
-				materialsFromCallback = callbackMaterialsLoaded( scope.materials );
-				if ( Validator.isValid( materialsFromCallback ) ) scope.materials = materialsFromCallback;
-
-			}
-			if ( scope.dataAvailable && scope.objAsArrayBuffer ) {
-
-				scope.wwMeshProvider.postMessage(
-					{
-						cmd: 'run',
-						objAsArrayBuffer: scope.objAsArrayBuffer
-					},
-					[ scope.objAsArrayBuffer.buffer ]
-				);
-
-			} else {
-
-				var refPercentComplete = 0;
-				var percentComplete = 0;
-				var onLoad = function ( objAsArrayBuffer ) {
-
-					scope._announceProgress( 'Running web worker!' );
-					scope.objAsArrayBuffer = new Uint8Array( objAsArrayBuffer );
-					scope.wwMeshProvider.postMessage(
-						{
-							cmd: 'run',
-							objAsArrayBuffer: scope.objAsArrayBuffer
-						},
-						[ scope.objAsArrayBuffer.buffer ]
-					);
-
-				};
-
-				var onProgress = function ( event ) {
-					if ( ! event.lengthComputable ) return;
-
-					percentComplete = Math.round( event.loaded / event.total * 100 );
-					if ( percentComplete > refPercentComplete ) {
-
-						refPercentComplete = percentComplete;
-						var output = 'Download of "' + scope.fileObj + '": ' + percentComplete + '%';
-						console.log( output );
-						scope._announceProgress( output );
-
-					}
-				};
-
-				var onError = function ( event ) {
-					var output = 'Error occurred while downloading "' + scope.fileObj + '"';
-					console.error( output + ': ' + event );
-					scope._announceProgress( output );
-					scope._finalize( 'error' );
-
-				};
-
-				scope.fileLoader.setPath( scope.pathObj );
-				scope.fileLoader.setResponseType( 'arraybuffer' );
-				scope.fileLoader.load( scope.fileObj, onLoad, onProgress, onError );
-			}
-			console.timeEnd( 'Loading MTL textures' );
-		};
-
-
-		this.mtlLoader.setPath( this.pathTexture );
-		if ( this.dataAvailable ) {
-
-			processLoadedMaterials( Validator.isValid( this.mtlAsString ) ? this.mtlLoader.parse( this.mtlAsString ) : null );
-
-		} else {
-
-			if ( Validator.isValid( this.fileMtl ) ) {
-
-				var onError = function ( event ) {
-					var output = 'Error occurred while downloading "' + scope.fileMtl + '"';
-					console.error( output + ': ' + event );
-					scope._announceProgress( output );
-					scope._finalize( 'error' );
-				};
-
-				this.mtlLoader.load( this.fileMtl, processLoadedMaterials, undefined, onError );
-
-			} else {
-
-				processLoadedMaterials();
-
-			}
-
-		}
-	};
-
-<<<<<<< HEAD
-	WWOBJLoader2.prototype._finalize = function ( reason ) {
-		THREE.OBJLoader2.WWLoaderDirectable.prototype._finalize.call( this, reason );
-=======
-	WWOBJLoader2.prototype._receiveWorkerMessage = function ( event ) {
-		var payload = event.data;
-
-		switch ( payload.cmd ) {
-			case 'objData':
-
-				this.counter++;
-				var meshName = payload.meshName;
-
-				var bufferGeometry = new THREE.BufferGeometry();
-				bufferGeometry.addAttribute( 'position', new THREE.BufferAttribute( new Float32Array( payload.vertices ), 3 ) );
-				var haveVertexColors = Validator.isValid( payload.colors );
-				if ( haveVertexColors ) {
-
-					bufferGeometry.addAttribute( 'color', new THREE.BufferAttribute( new Float32Array( payload.colors ), 3 ) );
-
-				}
-				if ( Validator.isValid( payload.normals ) ) {
-
-					bufferGeometry.addAttribute( 'normal', new THREE.BufferAttribute( new Float32Array( payload.normals ), 3 ) );
-
-				} else {
-
-					bufferGeometry.computeVertexNormals();
-
-				}
-				if ( Validator.isValid( payload.uvs ) ) {
-
-					bufferGeometry.addAttribute( 'uv', new THREE.BufferAttribute( new Float32Array( payload.uvs ), 2 ) );
-
-				}
-
-				var materialDescriptions = payload.materialDescriptions;
-				var materialDescription;
-				var material;
-				var materialName;
-				var createMultiMaterial = payload.multiMaterial;
-				var multiMaterials = [];
-
-				var key;
-				for ( key in materialDescriptions ) {
-
-					materialDescription = materialDescriptions[ key ];
-					material = haveVertexColors ? this.materials[ 'vertexColorMaterial' ] : this.materials[ materialDescription.name ];
-					if ( ! material ) material = this.materials[ 'defaultMaterial' ];
-
-					if ( materialDescription.default ) {
-
-						material = this.materials[ 'defaultMaterial' ];
-
-					} else if ( materialDescription.flat ) {
-
-						materialName = material.name + '_flat';
-						var materialClone = this.materials[ materialName ];
-						if ( ! materialClone ) {
-
-							materialClone = material.clone();
-							materialClone.name = materialName;
-							materialClone.shading = THREE.FlatShading;
-							this.materials[ materialName ] = name;
-
-						}
-
-					}
-
-					if ( materialDescription.vertexColors ) material.vertexColors = THREE.VertexColors;
-					if ( createMultiMaterial ) multiMaterials.push( material );
-
-				}
-				if ( createMultiMaterial ) {
-
-					material = multiMaterials;
-					var materialGroups = payload.materialGroups;
-					var materialGroup;
-					for ( key in materialGroups ) {
-
-						materialGroup = materialGroups[ key ];
-						bufferGeometry.addGroup( materialGroup.start, materialGroup.count, materialGroup.index );
-
-					}
-
-				}
-
-				var callbackMeshLoaded;
-				var callbackMeshLoadedResult;
-				var disregardMesh = false;
-				for ( var index in this.callbacks.meshLoaded ) {
-
-					callbackMeshLoaded = this.callbacks.meshLoaded[ index ];
-					callbackMeshLoadedResult = callbackMeshLoaded( meshName, bufferGeometry, material );
-
-					if ( Validator.isValid( callbackMeshLoadedResult ) ) {
-
-						if ( callbackMeshLoadedResult.disregardMesh ) {
-
-							// if one callback disregards the mesh, then processing stops
-							disregardMesh = true;
-							break;
-
-						}
-						if ( callbackMeshLoadedResult.replaceBufferGeometry ) bufferGeometry = callbackMeshLoadedResult.bufferGeometry;
-						if ( callbackMeshLoadedResult.replaceMaterial ) material = callbackMeshLoadedResult.material;
-
-					}
-
-				}
-
-				if ( !disregardMesh ) {
-
-					var mesh = new THREE.Mesh( bufferGeometry, material );
-					mesh.name = meshName;
-
-					if ( this.streamMeshes ) {
-
-						this.sceneGraphBaseNode.add( mesh );
-
-					} else {
-
-						this.meshStore.push( mesh );
-
-					}
-					this._announceProgress( 'Adding mesh (' + this.counter + '):', meshName );
-
-				} else {
-
-					this._announceProgress( 'Removing mesh:', meshName );
-
-				}
-				break;
-
-			case 'complete':
-
-				if ( ! this.streamMeshes ) {
-
-					for ( var meshStoreKey in this.meshStore ) {
-
-						if ( this.meshStore.hasOwnProperty( meshStoreKey ) ) this.sceneGraphBaseNode.add( this.meshStore[ meshStoreKey ] );
-
-					}
-
-				}
-
-				console.timeEnd( 'WWOBJLoader2' );
-				if ( Validator.isValid( payload.msg ) ) {
-
-					this._announceProgress( payload.msg );
-
-				} else {
-
-					this._announceProgress( '' );
-
-				}
-
-				this._finalize( 'complete' );
-				break;
-
-			case 'report_progress':
-				this._announceProgress( '', payload.output );
-				break;
-
-			default:
-				console.error( 'Received unknown command: ' + payload.cmd );
-				break;
-
-		}
-	};
-
-	WWOBJLoader2.prototype._terminate = function () {
-		if ( Validator.isValid( this.worker ) ) {
-
-			if ( this.running ) throw 'Unable to gracefully terminate worker as it is currently running!';
-
-			this.worker.terminate();
-			this.worker = null;
-			this.workerCode = null;
-			this._finalize( 'terminate' );
-
-		}
-		this.fileLoader = null;
-		this.mtlLoader = null;
-	};
-
-	WWOBJLoader2.prototype._finalize = function ( reason, requestTerminate ) {
-		this.running = false;
->>>>>>> 7ac16ab6
-		var index;
-		var callback;
-
-		if ( reason === 'complete' ) {
-
-			for ( index in this.callbacks.completedLoading ) {
-
-				callback = this.callbacks.completedLoading[ index ];
-				callback( this.instanceNo, this.modelName );
-
-			}
-
-		} else if ( reason === 'error' ) {
-
-			for ( index in this.callbacks.errorWhileLoading ) {
-
-				callback = this.callbacks.errorWhileLoading[ index ];
-				callback( this.instanceNo, this.modelName );
-
-			}
-
-		}
-		if ( reason === 'terminate' ) {
-
-			if ( this.wwMeshProvider.running ) throw 'Unable to gracefully terminate worker as it is currently running!';
-
-			console.log( 'Finalize is complete. Terminating application on request!' );
-
-<<<<<<< HEAD
-			this.wwMeshProvider._terminate();
-=======
-			callbackProgress = this.callbacks.progress[ index ];
-			callbackProgress( output, this.instanceNo );
->>>>>>> 7ac16ab6
-
-			this.fileLoader = null;
-			this.mtlLoader = null;
-		}
-
-		console.timeEnd( 'WWOBJLoader2' );
-	};
-
-	WWOBJLoader2.prototype._buildWebWorkerCode = function ( funcBuildObject, funcBuildSingelton, existingWorkerCode ) {
-		var workerCode = existingWorkerCode;
-		if ( ! Validator.isValid( workerCode ) ) {
-
-			var wwDef = (function () {
-
-				function WWOBJLoader() {
-					this.wwMeshCreator = new WWMeshCreator();
-					this.parser = new Parser( this.wwMeshCreator );
-					this.validated = false;
-					this.cmdState = 'created';
-
-					this.debug = false;
-				}
-
-				/**
-				 * Allows to set debug mode for the parser and the meshCreatorDebug
-				 *
-				 * @param parserDebug
-				 * @param meshCreatorDebug
-				 */
-				WWOBJLoader.prototype.setDebug = function ( parserDebug, meshCreatorDebug ) {
-					this.parser.setDebug( parserDebug );
-					this.wwMeshCreator.setDebug( meshCreatorDebug );
-				};
-
-				/**
-				 * Validate status, then parse arrayBuffer, finalize and return objGroup
-				 *
-				 * @param arrayBuffer
-				 */
-				WWOBJLoader.prototype.parse = function ( arrayBuffer ) {
-					console.log( 'Parsing arrayBuffer...' );
-					console.time( 'parseArrayBuffer' );
-
-					this.validate();
-					this.parser.parseArrayBuffer( arrayBuffer );
-					var objGroup = this._finalize();
-
-					console.timeEnd( 'parseArrayBuffer' );
-
-					return objGroup;
-				};
-
-				WWOBJLoader.prototype.validate = function () {
-					if ( this.validated ) return;
-
-					this.parser.validate();
-					this.wwMeshCreator.validate();
-
-					this.validated = true;
-				};
-
-				WWOBJLoader.prototype._finalize = function () {
-					console.log( 'Global output object count: ' + this.wwMeshCreator.globalObjectCount );
-					this.parser.finalize();
-					this.wwMeshCreator.finalize();
-					this.validated = false;
-				};
-
-				WWOBJLoader.prototype.init = function ( payload ) {
-					this.cmdState = 'init';
-					this.setDebug( payload.debug, payload.debug );
-					this.parser.setMaterialPerSmoothingGroup( payload.materialPerSmoothingGroup );
-				};
-
-				WWOBJLoader.prototype.setMaterials = function ( payload ) {
-					this.cmdState = 'setMaterials';
-					this.wwMeshCreator.setMaterials( payload.materialNames );
-				};
-
-				WWOBJLoader.prototype.run = function ( payload ) {
-					this.cmdState = 'run';
-
-					this.parse( payload.objAsArrayBuffer );
-					console.log( 'OBJ loading complete!' );
-
-					this.cmdState = 'complete';
-					self.postMessage( {
-						cmd: this.cmdState,
-						msg: null
-					} );
-				};
-
-				return WWOBJLoader;
-			})();
-
-			var wwMeshCreatorDef = (function () {
-
-				function WWMeshCreator() {
-					this.materials = null;
-					this.debug = false;
-					this.globalObjectCount = 1;
-					this.validated = false;
-				}
-
-				WWMeshCreator.prototype.setMaterials = function ( materials ) {
-					this.materials = Validator.verifyInput( materials, this.materials );
-					this.materials = Validator.verifyInput( this.materials, { materials: [] } );
-				};
-
-				WWMeshCreator.prototype.setDebug = function ( debug ) {
-					if ( debug === true || debug === false ) this.debug = debug;
-				};
-
-				WWMeshCreator.prototype.validate = function () {
-					if ( this.validated ) return;
-
-					this.setMaterials( null );
-					this.setDebug( null );
-					this.globalObjectCount = 1;
-				};
-
-				WWMeshCreator.prototype.finalize = function () {
-					this.materials = null;
-					this.validated = false;
-				};
-
-				/**
-				 * RawObjectDescriptions are transformed to THREE.Mesh.
-				 * It is ensured that rawObjectDescriptions only contain objects with vertices (no need to check).
-				 *
-				 * @param rawObjectDescriptions
-				 * @param inputObjectCount
-				 * @param absoluteVertexCount
-				 * @param absoluteNormalCount
-				 * @param absoluteUvCount
-				 */
-				WWMeshCreator.prototype.buildMesh = function ( rawObjectDescriptions, inputObjectCount, absoluteVertexCount,
-															   absoluteColorCount, absoluteNormalCount, absoluteUvCount ) {
-					if ( this.debug ) console.log( 'OBJLoader.buildMesh:\nInput object no.: ' + inputObjectCount );
-
-					var vertexFA = new Float32Array( absoluteVertexCount );
-					var colorFA = ( absoluteColorCount > 0 ) ? new Float32Array( absoluteColorCount ) : null;
-					var normalFA = ( absoluteNormalCount > 0 ) ? new Float32Array( absoluteNormalCount ) : null;
-					var uvFA = ( absoluteUvCount > 0 ) ? new Float32Array( absoluteUvCount ) : null;
-
-					var rawObjectDescription;
-					var materialDescription;
-					var materialDescriptions = [];
-
-					var createMultiMaterial = ( rawObjectDescriptions.length > 1 );
-					var materialIndex = 0;
-					var materialIndexMapping = [];
-					var selectedMaterialIndex;
-					var materialGroup;
-					var materialGroups = [];
-
-					var vertexFAOffset = 0;
-					var vertexGroupOffset = 0;
-					var vertexLength;
-					var colorFAOffset = 0;
-					var normalFAOffset = 0;
-					var uvFAOffset = 0;
-
-					for ( var oodIndex in rawObjectDescriptions ) {
-						if ( ! rawObjectDescriptions.hasOwnProperty( oodIndex ) ) continue;
-						rawObjectDescription = rawObjectDescriptions[ oodIndex ];
-
-						materialDescription = {
-							name: rawObjectDescription.materialName,
-							flat: false,
-							vertexColors: false,
-							default: false
-						};
-						if ( this.materials[ materialDescription.name ] === null ) {
-
-							materialDescription.default = true;
-							console.warn( 'object_group "' + rawObjectDescription.objectName + '_' + rawObjectDescription.groupName + '" was defined without material! Assigning "defaultMaterial".' );
-
-						}
-						// Attach '_flat' to materialName in case flat shading is needed due to smoothingGroup 0
-						if ( rawObjectDescription.smoothingGroup === 0 ) materialDescription.flat = true;
-
-						vertexLength = rawObjectDescription.vertices.length;
-						if ( createMultiMaterial ) {
-
-							// re-use material if already used before. Reduces materials array size and eliminates duplicates
-
-							selectedMaterialIndex = materialIndexMapping[ materialDescription.name ];
-							if ( ! selectedMaterialIndex ) {
-
-								selectedMaterialIndex = materialIndex;
-								materialIndexMapping[ materialDescription.name ] = materialIndex;
-								materialDescriptions.push( materialDescription );
-								materialIndex++;
-
-							}
-							materialGroup = {
-								start: vertexGroupOffset,
-								count: vertexLength / 3,
-								index: selectedMaterialIndex
-							};
-							materialGroups.push( materialGroup );
-							vertexGroupOffset += vertexLength / 3;
-
-						} else {
-
-							materialDescriptions.push( materialDescription );
-
-						}
-
-						vertexFA.set( rawObjectDescription.vertices, vertexFAOffset );
-						vertexFAOffset += vertexLength;
-
-						if ( colorFA ) {
-
-							colorFA.set( rawObjectDescription.colors, colorFAOffset );
-							colorFAOffset += rawObjectDescription.colors.length;
-							materialDescription.vertexColors = true;
-
-						}
-
-						if ( normalFA ) {
-
-							normalFA.set( rawObjectDescription.normals, normalFAOffset );
-							normalFAOffset += rawObjectDescription.normals.length;
-
-						}
-						if ( uvFA ) {
-
-							uvFA.set( rawObjectDescription.uvs, uvFAOffset );
-							uvFAOffset += rawObjectDescription.uvs.length;
-
-						}
-						if ( this.debug ) this.printReport( rawObjectDescription, selectedMaterialIndex );
-
-					}
-
-					self.postMessage(
-						{
-<<<<<<< HEAD
-							cmd: 'meshData',
-=======
-							cmd: 'objData',
->>>>>>> 7ac16ab6
-							meshName: rawObjectDescription.groupName !== '' ? rawObjectDescription.groupName : rawObjectDescription.objectName,
-							multiMaterial: createMultiMaterial,
-							materialDescriptions: materialDescriptions,
-							materialGroups: materialGroups,
-							vertices: vertexFA,
-							colors: colorFA,
-							normals: normalFA,
-							uvs: uvFA
-						},
-						[ vertexFA.buffer ],
-						colorFA !== null ? [ colorFA.buffer ] : null,
-						normalFA !== null ? [ normalFA.buffer ] : null,
-						uvFA !== null ? [ uvFA.buffer ] : null
-					);
-
-					this.globalObjectCount++;
-				};
-
-				WWMeshCreator.prototype.printReport = function ( rawObjectDescription, selectedMaterialIndex ) {
-					var materialIndexLine = Validator.isValid( selectedMaterialIndex ) ? '\n materialIndex: ' + selectedMaterialIndex : '';
-					console.log(
-						' Output Object no.: ' + this.globalObjectCount +
-						'\n objectName: ' + rawObjectDescription.objectName +
-						'\n groupName: ' + rawObjectDescription.groupName +
-						'\n materialName: ' + rawObjectDescription.materialName +
-						materialIndexLine +
-						'\n smoothingGroup: ' + rawObjectDescription.smoothingGroup +
-						'\n #vertices: ' + rawObjectDescription.vertices.length / 3 +
-						'\n #colors: ' + rawObjectDescription.colors.length / 3 +
-						'\n #uvs: ' + rawObjectDescription.uvs.length / 2 +
-						'\n #normals: ' + rawObjectDescription.normals.length / 3
-					);
-<<<<<<< HEAD
-=======
-				};
-
-				return WWMeshCreator;
-			})();
-
-			var wwObjLoaderRunnerDef = (function () {
-
-				function WWOBJLoaderRunner() {
-					self.addEventListener( 'message', this.runner, false );
-				}
-
-				WWOBJLoaderRunner.prototype.runner = function ( event ) {
-					var payload = event.data;
-
-					console.log( 'Command state before: ' + WWOBJLoaderRef.cmdState );
-
-					switch ( payload.cmd ) {
-						case 'init':
-
-							WWOBJLoaderRef.init( payload );
-							break;
-
-						case 'setMaterials':
-
-							WWOBJLoaderRef.setMaterials( payload );
-							break;
-
-						case 'run':
-
-							WWOBJLoaderRef.run( payload );
-							break;
-
-						default:
-
-							console.error( 'OBJLoader: Received unknown command: ' + payload.cmd );
-							break;
-
-					}
-
-					console.log( 'Command state after: ' + WWOBJLoaderRef.cmdState );
->>>>>>> 7ac16ab6
-				};
-
-				return WWMeshCreator;
-			})();
-
-			workerCode = '';
-			workerCode += '/**\n';
-			workerCode += '  * This code was constructed by WWOBJLoader2._buildWebWorkerCode\n';
-			workerCode += '  */\n\n';
-
-			// parser re-construction
-			workerCode += THREE.OBJLoader2.prototype._buildWebWorkerCode( funcBuildObject, funcBuildSingelton );
-
-			// web worker construction
-			workerCode += funcBuildSingelton( 'WWOBJLoader', 'WWOBJLoader', wwDef );
-			workerCode += funcBuildSingelton( 'WWMeshCreator', 'WWMeshCreator', wwMeshCreatorDef );
-
-		}
-
-		return workerCode;
-	};
-
-	return WWOBJLoader2;
-
-})();
-
-
-/**
- * Instruction to configure {@link THREE.OBJLoader2.WWOBJLoader2}.prepareRun to load OBJ from given ArrayBuffer and MTL from given String.
- * @class
- *
- * @param {string} modelName Overall name of the model
- * @param {Uint8Array} objAsArrayBuffer OBJ file content as ArrayBuffer
- * @param {string} pathTexture Path to texture files
- * @param {string} mtlAsString MTL file content as string
- */
-THREE.OBJLoader2.WWOBJLoader2.PrepDataArrayBuffer = ( function () {
-
-	var Validator = THREE.OBJLoader2.Validator;
-
-	PrepDataArrayBuffer.prototype = Object.create( THREE.OBJLoader2.PrepDataBase.prototype );
-	PrepDataArrayBuffer.prototype.constructor = PrepDataArrayBuffer;
-
-	function PrepDataArrayBuffer( modelName, objAsArrayBuffer, pathTexture, mtlAsString ) {
-		THREE.OBJLoader2.PrepDataBase.call( this );
-		this.dataAvailable = true;
-		this.modelName = Validator.verifyInput( modelName, '' );
-		this.objAsArrayBuffer = Validator.verifyInput( objAsArrayBuffer, null );
-		this.pathTexture = Validator.verifyInput( pathTexture, null );
-		this.mtlAsString = Validator.verifyInput( mtlAsString, null );
-	}
-
-	return PrepDataArrayBuffer;
-})();
-
-/**
- * Instruction to configure {@link THREE.OBJLoader2.WWOBJLoader2}.prepareRun to load OBJ and MTL from files.
- * @class
- *
- * @param {string} modelName Overall name of the model
- * @param {string} pathObj Path to OBJ file
- * @param {string} fileObj OBJ file name
- * @param {string} pathTexture Path to texture files
- * @param {string} fileMtl MTL file name
- */
-THREE.OBJLoader2.WWOBJLoader2.PrepDataFile = ( function () {
-
-	var Validator = THREE.OBJLoader2.Validator;
-
-	PrepDataFile.prototype = Object.create( THREE.OBJLoader2.PrepDataBase.prototype );
-	PrepDataFile.prototype.constructor = PrepDataFile;
-
-	function PrepDataFile( modelName, pathObj, fileObj, pathTexture, fileMtl ) {
-		THREE.OBJLoader2.PrepDataBase.call( this );
-
-		this.modelName = Validator.verifyInput( modelName, '' );
-		this.pathObj = Validator.verifyInput( pathObj, null );
-		this.fileObj = Validator.verifyInput( fileObj, null );
-		this.pathTexture = Validator.verifyInput( pathTexture, null );
-		this.fileMtl = Validator.verifyInput( fileMtl, null );
-	}
-
-	return PrepDataFile;
-})();
-
-/**
- * Callbacks utilized by functions working with {@link THREE.OBJLoader2.WWOBJLoader2.PrepDataArrayBuffer} or {@link THREE.OBJLoader2.WWOBJLoader2.PrepDataFile}
- *
- * @returns {{registerCallbackProgress: THREE.OBJLoader2.WWOBJLoader2.PrepDataCallbacks.registerCallbackProgress, registerCallbackCompletedLoading: THREE.OBJLoader2.WWOBJLoader2.PrepDataCallbacks.registerCallbackCompletedLoading, registerCallbackMaterialsLoaded: THREE.OBJLoader2.WWOBJLoader2.PrepDataCallbacks.registerCallbackMaterialsLoaded, registerCallbackMeshLoaded: THREE.OBJLoader2.WWOBJLoader2.PrepDataCallbacks.registerCallbackMeshLoaded, registerCallbackErrorWhileLoading: THREE.OBJLoader2.WWOBJLoader2.PrepDataCallbacks.registerCallbackErrorWhileLoading, progress: null, completedLoading: null, errorWhileLoading: null, materialsLoaded: null, meshLoaded: null}}
- * @constructor
- */
-THREE.OBJLoader2.WWOBJLoader2.PrepDataCallbacks = function () {
-
-	var Validator = THREE.OBJLoader2.Validator;
-
-	return {
-		/**
-		 * Register callback function that is invoked by internal function "_announceProgress" to print feedback.
-		 * @memberOf THREE.OBJLoader2.WWOBJLoader2.PrepDataCallbacks
-		 *
-		 * @param {callback} callbackProgress Callback function for described functionality
-		 */
-		registerCallbackProgress: function ( callbackProgress ) {
-			if ( Validator.isValid( callbackProgress ) ) this.progress = callbackProgress;
-		},
-
-		/**
-		 * Register callback function that is called once loading of the complete model is completed.
-		 * @memberOf THREE.OBJLoader2.WWOBJLoader2.PrepDataCallbacks
-		 *
-		 * @param {callback} callbackCompletedLoading Callback function for described functionality
-		 */
-		registerCallbackCompletedLoading: function ( callbackCompletedLoading ) {
-			if ( Validator.isValid( callbackCompletedLoading ) ) this.completedLoading = callbackCompletedLoading;
-		},
-
-		/**
-		 * Register callback function that is called once materials have been loaded. It allows to alter and return materials.
-		 * @memberOf THREE.OBJLoader2.WWOBJLoader2.PrepDataCallbacks
-		 *
-		 * @param {callback} callbackMaterialsLoaded Callback function for described functionality
-		 */
-		registerCallbackMaterialsLoaded: function ( callbackMaterialsLoaded ) {
-			if ( Validator.isValid( callbackMaterialsLoaded ) ) this.materialsLoaded = callbackMaterialsLoaded;
-		},
-
-		/**
-		 * Register callback function that is called every time a mesh was loaded.
-		 * Use {@link THREE.OBJLoader2.LoadedMeshUserOverride} for alteration instructions (geometry, material or disregard mesh).
-		 * @memberOf THREE.OBJLoader2.WWOBJLoader2.PrepDataCallbacks
-		 *
-		 * @param {callback} callbackMeshLoaded Callback function for described functionality
-		 */
-		registerCallbackMeshLoaded: function ( callbackMeshLoaded ) {
-			if ( Validator.isValid( callbackMeshLoaded ) ) this.meshLoaded = callbackMeshLoaded;
-		},
-
-		/**
-		 * Report if an error prevented loading.
-		 * @memberOf THREE.OBJLoader2.WWOBJLoader2.PrepDataCallbacks
-		 *
-		 * @param {callback} callbackErrorWhileLoading Callback function for described functionality
-		 */
-		registerCallbackErrorWhileLoading: function ( callbackErrorWhileLoading ) {
-			if ( Validator.isValid( callbackErrorWhileLoading ) ) this.errorWhileLoading = callbackErrorWhileLoading;
-		},
-
-		progress: null,
-		completedLoading: null,
-		errorWhileLoading: null,
-		materialsLoaded: null,
-		meshLoaded: null
-	};
-};
+if ( THREE.OBJLoader2 === undefined ) { THREE.OBJLoader2 = {} }
+
+/**
+ * OBJ data will be loaded by dynamically created web worker.
+ * First feed instructions with: prepareRun
+ * Then: Execute with: run
+ * @class
+ */
+THREE.OBJLoader2.WWOBJLoader2 = (function () {
+
+	var WWOBJLOADER2_VERSION = '2.0.0';
+
+	var Validator = THREE.OBJLoader2.Validator;
+
+	WWOBJLoader2.prototype = Object.create( THREE.OBJLoader2.WWLoaderDirectable.prototype );
+	WWOBJLoader2.prototype.constructor = WWOBJLoader2;
+
+	function WWOBJLoader2() {
+		THREE.OBJLoader2.WWLoaderDirectable.call( this );
+	}
+
+	WWOBJLoader2.prototype._init = function () {
+		THREE.OBJLoader2.WWLoaderDirectable.prototype._init.call( this );
+		console.log( "Using THREE.OBJLoader2.WWOBJLoader2 version: " + WWOBJLOADER2_VERSION );
+
+		this.debug = false;
+
+		this.modelName = '';
+		this.manager = THREE.DefaultLoadingManager;
+		this.fileLoader = new THREE.FileLoader( this.manager );
+		this.mtlLoader = null;
+
+		this.dataAvailable = false;
+		this.objAsArrayBuffer = null;
+		this.fileObj = null;
+		this.pathObj = null;
+
+		this.fileMtl = null;
+		this.mtlAsString = null;
+		this.texturePath = null;
+	};
+
+	/**
+	 * Enable or disable debug logging.
+	 * @memberOf THREE.OBJLoader2.WWOBJLoader2
+	 *
+	 * @param {boolean} enabled True or false
+	 */
+	WWOBJLoader2.prototype.setDebug = function ( enabled ) {
+		this.debug = enabled;
+	};
+
+	/**
+	 * Sets the CORS string to be used.
+	 * @memberOf THREE.OBJLoader2.WWOBJLoader2
+	 *
+	 * @param {string} crossOrigin CORS value
+	 */
+	WWOBJLoader2.prototype.setCrossOrigin = function ( crossOrigin ) {
+		this.crossOrigin = crossOrigin;
+	};
+
+	/**
+	 * Call requestTerminate to terminate the web worker and free local resource after execution.
+	 * @memberOf THREE.OBJLoader2.WWOBJLoader2
+	 *
+	 * @param {boolean} requestTerminate True or false
+	 */
+	WWOBJLoader2.prototype.setRequestTerminate = function ( requestTerminate ) {
+		this.requestTerminate = requestTerminate === true;
+	};
+
+	WWOBJLoader2.prototype._validate = function () {
+		if ( this.validated ) return;
+		THREE.OBJLoader2.WWLoaderDirectable.prototype._validate.call( this );
+
+		this.wwMeshProvider._validate( this._buildWebWorkerCode, 'WWOBJLoader' );
+
+		this.modelName = '';
+		this.requestTerminate = false;
+
+		this.fileLoader = Validator.verifyInput( this.fileLoader, new THREE.FileLoader( this.manager ) );
+		this.mtlLoader = Validator.verifyInput( this.mtlLoader, new THREE.MTLLoader() );
+		if ( Validator.isValid( this.crossOrigin ) ) this.mtlLoader.setCrossOrigin( this.crossOrigin );
+
+		this.dataAvailable = false;
+		this.fileObj = null;
+		this.pathObj = null;
+		this.fileMtl = null;
+		this.texturePath = null;
+
+		this.objAsArrayBuffer = null;
+		this.mtlAsString = null;
+	};
+
+	/**
+	 * Set all parameters for required for execution of "run".
+	 * @memberOf THREE.OBJLoader2.WWOBJLoader2
+	 *
+	 * @param {Object} params Either {@link THREE.OBJLoader2.WWOBJLoader2.PrepDataArrayBuffer} or {@link THREE.OBJLoader2.WWOBJLoader2.PrepDataFile}
+	 */
+	WWOBJLoader2.prototype.prepareRun = function ( params ) {
+		console.time( 'WWOBJLoader2' );
+		this._validate();
+		this.dataAvailable = params.dataAvailable;
+		this.modelName = params.modelName;
+
+		var messageObject;
+		if ( this.dataAvailable ) {
+
+			// fast-fail on bad type
+			if ( ! ( params.objAsArrayBuffer instanceof Uint8Array ) ) {
+				throw 'Provided input is not of type arraybuffer! Aborting...';
+			}
+
+			messageObject = {
+				cmd: 'init',
+				debug: this.debug,
+				materialPerSmoothingGroup: this.materialPerSmoothingGroup
+			};
+			this.objAsArrayBuffer = params.objAsArrayBuffer;
+			this.mtlAsString = params.mtlAsString;
+
+		} else {
+
+			// fast-fail on bad type
+			if ( ! ( typeof( params.fileObj ) === 'string' || params.fileObj instanceof String ) ) {
+				throw 'Provided file is not properly defined! Aborting...';
+			}
+
+			messageObject = {
+				cmd: 'init',
+				debug: this.debug,
+				materialPerSmoothingGroup: this.materialPerSmoothingGroup
+			};
+			this.fileObj = params.fileObj;
+			this.pathObj = params.pathObj;
+			this.fileMtl = params.fileMtl;
+
+		}
+		this.setRequestTerminate( params.requestTerminate );
+		this.pathTexture = params.pathTexture;
+
+		var scope = this;
+		var scopeFuncComplete = function ( reason ) {
+			scope._finalize( reason );
+		};
+		var scopeFuncAnnounce = function ( baseText, text ) {
+			scope._announceProgress( baseText, text );
+		};
+		this.wwMeshProvider.setCallbacks( scopeFuncAnnounce, this.callbacks.meshLoaded, scopeFuncComplete );
+		this.wwMeshProvider.prepareRun( params.sceneGraphBaseNode, params.streamMeshes );
+		this.wwMeshProvider.postMessage( messageObject );
+	};
+
+	/**
+	 * Run the loader according the preparation instruction provided in "prepareRun".
+	 * @memberOf THREE.OBJLoader2.WWOBJLoader2
+	 */
+	WWOBJLoader2.prototype.run = function () {
+		var scope = this;
+		var processLoadedMaterials = function ( materialCreator ) {
+			var materialCreatorMaterials = [];
+			var materialNames = [];
+			if ( Validator.isValid( materialCreator ) ) {
+
+				materialCreator.preload();
+				materialCreatorMaterials = materialCreator.materials;
+				for ( var materialName in materialCreatorMaterials ) {
+
+					if ( materialCreatorMaterials.hasOwnProperty( materialName ) ) {
+
+						materialNames.push( materialName );
+						scope.materials[ materialName ] = materialCreatorMaterials[ materialName ];
+
+					}
+
+				}
+
+			}
+
+			scope.wwMeshProvider.addMaterials( scope.materials );
+			scope.wwMeshProvider.postMessage(
+				{
+					cmd: 'setMaterials',
+					materialNames: materialNames
+				}
+			);
+
+			var materialsFromCallback;
+			var callbackMaterialsLoaded;
+			for ( var index in scope.callbacks.materialsLoaded ) {
+
+				callbackMaterialsLoaded = scope.callbacks.materialsLoaded[ index ];
+				materialsFromCallback = callbackMaterialsLoaded( scope.materials );
+				if ( Validator.isValid( materialsFromCallback ) ) scope.materials = materialsFromCallback;
+
+			}
+			if ( scope.dataAvailable && scope.objAsArrayBuffer ) {
+
+				scope.wwMeshProvider.postMessage(
+					{
+						cmd: 'run',
+						objAsArrayBuffer: scope.objAsArrayBuffer
+					},
+					[ scope.objAsArrayBuffer.buffer ]
+				);
+
+			} else {
+
+				var refPercentComplete = 0;
+				var percentComplete = 0;
+				var onLoad = function ( objAsArrayBuffer ) {
+
+					scope._announceProgress( 'Running web worker!' );
+					scope.objAsArrayBuffer = new Uint8Array( objAsArrayBuffer );
+					scope.wwMeshProvider.postMessage(
+						{
+							cmd: 'run',
+							objAsArrayBuffer: scope.objAsArrayBuffer
+						},
+						[ scope.objAsArrayBuffer.buffer ]
+					);
+
+				};
+
+				var onProgress = function ( event ) {
+					if ( ! event.lengthComputable ) return;
+
+					percentComplete = Math.round( event.loaded / event.total * 100 );
+					if ( percentComplete > refPercentComplete ) {
+
+						refPercentComplete = percentComplete;
+						var output = 'Download of "' + scope.fileObj + '": ' + percentComplete + '%';
+						console.log( output );
+						scope._announceProgress( output );
+
+					}
+				};
+
+				var onError = function ( event ) {
+					var output = 'Error occurred while downloading "' + scope.fileObj + '"';
+					console.error( output + ': ' + event );
+					scope._announceProgress( output );
+					scope._finalize( 'error' );
+
+				};
+
+				scope.fileLoader.setPath( scope.pathObj );
+				scope.fileLoader.setResponseType( 'arraybuffer' );
+				scope.fileLoader.load( scope.fileObj, onLoad, onProgress, onError );
+			}
+			console.timeEnd( 'Loading MTL textures' );
+		};
+
+
+		this.mtlLoader.setPath( this.pathTexture );
+		if ( this.dataAvailable ) {
+
+			processLoadedMaterials( Validator.isValid( this.mtlAsString ) ? this.mtlLoader.parse( this.mtlAsString ) : null );
+
+		} else {
+
+			if ( Validator.isValid( this.fileMtl ) ) {
+
+				var onError = function ( event ) {
+					var output = 'Error occurred while downloading "' + scope.fileMtl + '"';
+					console.error( output + ': ' + event );
+					scope._announceProgress( output );
+					scope._finalize( 'error' );
+				};
+
+				this.mtlLoader.load( this.fileMtl, processLoadedMaterials, undefined, onError );
+
+			} else {
+
+				processLoadedMaterials();
+
+			}
+
+		}
+	};
+
+	WWOBJLoader2.prototype._finalize = function ( reason ) {
+		THREE.OBJLoader2.WWLoaderDirectable.prototype._finalize.call( this, reason );
+		var index;
+		var callback;
+
+		if ( reason === 'complete' ) {
+
+			for ( index in this.callbacks.completedLoading ) {
+
+				callback = this.callbacks.completedLoading[ index ];
+				callback( this.instanceNo, this.modelName );
+
+			}
+
+		} else if ( reason === 'error' ) {
+
+			for ( index in this.callbacks.errorWhileLoading ) {
+
+				callback = this.callbacks.errorWhileLoading[ index ];
+				callback( this.instanceNo, this.modelName );
+
+			}
+
+		}
+		if ( reason === 'terminate' ) {
+
+			if ( this.wwMeshProvider.running ) throw 'Unable to gracefully terminate worker as it is currently running!';
+
+			console.log( 'Finalize is complete. Terminating application on request!' );
+
+			this.wwMeshProvider._terminate();
+
+			this.fileLoader = null;
+			this.mtlLoader = null;
+		}
+
+		console.timeEnd( 'WWOBJLoader2' );
+	};
+
+	WWOBJLoader2.prototype._buildWebWorkerCode = function ( funcBuildObject, funcBuildSingelton, existingWorkerCode ) {
+		var workerCode = existingWorkerCode;
+		if ( ! Validator.isValid( workerCode ) ) {
+
+			var wwDef = (function () {
+
+				function WWOBJLoader() {
+					this.wwMeshCreator = new WWMeshCreator();
+					this.parser = new Parser( this.wwMeshCreator );
+					this.validated = false;
+					this.cmdState = 'created';
+
+					this.debug = false;
+				}
+
+				/**
+				 * Allows to set debug mode for the parser and the meshCreatorDebug
+				 *
+				 * @param parserDebug
+				 * @param meshCreatorDebug
+				 */
+				WWOBJLoader.prototype.setDebug = function ( parserDebug, meshCreatorDebug ) {
+					this.parser.setDebug( parserDebug );
+					this.wwMeshCreator.setDebug( meshCreatorDebug );
+				};
+
+				/**
+				 * Validate status, then parse arrayBuffer, finalize and return objGroup
+				 *
+				 * @param arrayBuffer
+				 */
+				WWOBJLoader.prototype.parse = function ( arrayBuffer ) {
+					console.log( 'Parsing arrayBuffer...' );
+					console.time( 'parseArrayBuffer' );
+
+					this.validate();
+					this.parser.parseArrayBuffer( arrayBuffer );
+					var objGroup = this._finalize();
+
+					console.timeEnd( 'parseArrayBuffer' );
+
+					return objGroup;
+				};
+
+				WWOBJLoader.prototype.validate = function () {
+					if ( this.validated ) return;
+
+					this.parser.validate();
+					this.wwMeshCreator.validate();
+
+					this.validated = true;
+				};
+
+				WWOBJLoader.prototype._finalize = function () {
+					console.log( 'Global output object count: ' + this.wwMeshCreator.globalObjectCount );
+					this.parser.finalize();
+					this.wwMeshCreator.finalize();
+					this.validated = false;
+				};
+
+				WWOBJLoader.prototype.init = function ( payload ) {
+					this.cmdState = 'init';
+					this.setDebug( payload.debug, payload.debug );
+					this.parser.setMaterialPerSmoothingGroup( payload.materialPerSmoothingGroup );
+				};
+
+				WWOBJLoader.prototype.setMaterials = function ( payload ) {
+					this.cmdState = 'setMaterials';
+					this.wwMeshCreator.setMaterials( payload.materialNames );
+				};
+
+				WWOBJLoader.prototype.run = function ( payload ) {
+					this.cmdState = 'run';
+
+					this.parse( payload.objAsArrayBuffer );
+					console.log( 'OBJ loading complete!' );
+
+					this.cmdState = 'complete';
+					self.postMessage( {
+						cmd: this.cmdState,
+						msg: null
+					} );
+				};
+
+				return WWOBJLoader;
+			})();
+
+			var wwMeshCreatorDef = (function () {
+
+				function WWMeshCreator() {
+					this.materials = null;
+					this.debug = false;
+					this.globalObjectCount = 1;
+					this.validated = false;
+				}
+
+				WWMeshCreator.prototype.setMaterials = function ( materials ) {
+					this.materials = Validator.verifyInput( materials, this.materials );
+					this.materials = Validator.verifyInput( this.materials, { materials: [] } );
+				};
+
+				WWMeshCreator.prototype.setDebug = function ( debug ) {
+					if ( debug === true || debug === false ) this.debug = debug;
+				};
+
+				WWMeshCreator.prototype.validate = function () {
+					if ( this.validated ) return;
+
+					this.setMaterials( null );
+					this.setDebug( null );
+					this.globalObjectCount = 1;
+				};
+
+				WWMeshCreator.prototype.finalize = function () {
+					this.materials = null;
+					this.validated = false;
+				};
+
+				/**
+				 * RawObjectDescriptions are transformed to THREE.Mesh.
+				 * It is ensured that rawObjectDescriptions only contain objects with vertices (no need to check).
+				 *
+				 * @param rawObjectDescriptions
+				 * @param inputObjectCount
+				 * @param absoluteVertexCount
+				 * @param absoluteNormalCount
+				 * @param absoluteUvCount
+				 */
+				WWMeshCreator.prototype.buildMesh = function ( rawObjectDescriptions, inputObjectCount, absoluteVertexCount,
+															   absoluteColorCount, absoluteNormalCount, absoluteUvCount ) {
+					if ( this.debug ) console.log( 'OBJLoader.buildMesh:\nInput object no.: ' + inputObjectCount );
+
+					var vertexFA = new Float32Array( absoluteVertexCount );
+					var colorFA = ( absoluteColorCount > 0 ) ? new Float32Array( absoluteColorCount ) : null;
+					var normalFA = ( absoluteNormalCount > 0 ) ? new Float32Array( absoluteNormalCount ) : null;
+					var uvFA = ( absoluteUvCount > 0 ) ? new Float32Array( absoluteUvCount ) : null;
+
+					var rawObjectDescription;
+					var materialDescription;
+					var materialDescriptions = [];
+
+					var createMultiMaterial = ( rawObjectDescriptions.length > 1 );
+					var materialIndex = 0;
+					var materialIndexMapping = [];
+					var selectedMaterialIndex;
+					var materialGroup;
+					var materialGroups = [];
+
+					var vertexFAOffset = 0;
+					var vertexGroupOffset = 0;
+					var vertexLength;
+					var colorFAOffset = 0;
+					var normalFAOffset = 0;
+					var uvFAOffset = 0;
+
+					for ( var oodIndex in rawObjectDescriptions ) {
+						if ( ! rawObjectDescriptions.hasOwnProperty( oodIndex ) ) continue;
+						rawObjectDescription = rawObjectDescriptions[ oodIndex ];
+
+						materialDescription = {
+							name: rawObjectDescription.materialName,
+							flat: false,
+							vertexColors: false,
+							default: false
+						};
+						if ( this.materials[ materialDescription.name ] === null ) {
+
+							materialDescription.default = true;
+							console.warn( 'object_group "' + rawObjectDescription.objectName + '_' + rawObjectDescription.groupName + '" was defined without material! Assigning "defaultMaterial".' );
+
+						}
+						// Attach '_flat' to materialName in case flat shading is needed due to smoothingGroup 0
+						if ( rawObjectDescription.smoothingGroup === 0 ) materialDescription.flat = true;
+
+						vertexLength = rawObjectDescription.vertices.length;
+						if ( createMultiMaterial ) {
+
+							// re-use material if already used before. Reduces materials array size and eliminates duplicates
+
+							selectedMaterialIndex = materialIndexMapping[ materialDescription.name ];
+							if ( ! selectedMaterialIndex ) {
+
+								selectedMaterialIndex = materialIndex;
+								materialIndexMapping[ materialDescription.name ] = materialIndex;
+								materialDescriptions.push( materialDescription );
+								materialIndex++;
+
+							}
+							materialGroup = {
+								start: vertexGroupOffset,
+								count: vertexLength / 3,
+								index: selectedMaterialIndex
+							};
+							materialGroups.push( materialGroup );
+							vertexGroupOffset += vertexLength / 3;
+
+						} else {
+
+							materialDescriptions.push( materialDescription );
+
+						}
+
+						vertexFA.set( rawObjectDescription.vertices, vertexFAOffset );
+						vertexFAOffset += vertexLength;
+
+						if ( colorFA ) {
+
+							colorFA.set( rawObjectDescription.colors, colorFAOffset );
+							colorFAOffset += rawObjectDescription.colors.length;
+							materialDescription.vertexColors = true;
+
+						}
+
+						if ( normalFA ) {
+
+							normalFA.set( rawObjectDescription.normals, normalFAOffset );
+							normalFAOffset += rawObjectDescription.normals.length;
+
+						}
+						if ( uvFA ) {
+
+							uvFA.set( rawObjectDescription.uvs, uvFAOffset );
+							uvFAOffset += rawObjectDescription.uvs.length;
+
+						}
+						if ( this.debug ) this.printReport( rawObjectDescription, selectedMaterialIndex );
+
+					}
+
+					self.postMessage(
+						{
+							cmd: 'meshData',
+							meshName: rawObjectDescription.groupName !== '' ? rawObjectDescription.groupName : rawObjectDescription.objectName,
+							multiMaterial: createMultiMaterial,
+							materialDescriptions: materialDescriptions,
+							materialGroups: materialGroups,
+							vertices: vertexFA,
+							colors: colorFA,
+							normals: normalFA,
+							uvs: uvFA
+						},
+						[ vertexFA.buffer ],
+						colorFA !== null ? [ colorFA.buffer ] : null,
+						normalFA !== null ? [ normalFA.buffer ] : null,
+						uvFA !== null ? [ uvFA.buffer ] : null
+					);
+
+					this.globalObjectCount++;
+				};
+
+				WWMeshCreator.prototype.printReport = function ( rawObjectDescription, selectedMaterialIndex ) {
+					var materialIndexLine = Validator.isValid( selectedMaterialIndex ) ? '\n materialIndex: ' + selectedMaterialIndex : '';
+					console.log(
+						' Output Object no.: ' + this.globalObjectCount +
+						'\n objectName: ' + rawObjectDescription.objectName +
+						'\n groupName: ' + rawObjectDescription.groupName +
+						'\n materialName: ' + rawObjectDescription.materialName +
+						materialIndexLine +
+						'\n smoothingGroup: ' + rawObjectDescription.smoothingGroup +
+						'\n #vertices: ' + rawObjectDescription.vertices.length / 3 +
+						'\n #colors: ' + rawObjectDescription.colors.length / 3 +
+						'\n #uvs: ' + rawObjectDescription.uvs.length / 2 +
+						'\n #normals: ' + rawObjectDescription.normals.length / 3
+					);
+				};
+
+				return WWMeshCreator;
+			})();
+
+			workerCode = '';
+			workerCode += '/**\n';
+			workerCode += '  * This code was constructed by WWOBJLoader2._buildWebWorkerCode\n';
+			workerCode += '  */\n\n';
+
+			// parser re-construction
+			workerCode += THREE.OBJLoader2.prototype._buildWebWorkerCode( funcBuildObject, funcBuildSingelton );
+
+			// web worker construction
+			workerCode += funcBuildSingelton( 'WWOBJLoader', 'WWOBJLoader', wwDef );
+			workerCode += funcBuildSingelton( 'WWMeshCreator', 'WWMeshCreator', wwMeshCreatorDef );
+
+		}
+
+		return workerCode;
+	};
+
+	return WWOBJLoader2;
+
+})();
+
+
+/**
+ * Instruction to configure {@link THREE.OBJLoader2.WWOBJLoader2}.prepareRun to load OBJ from given ArrayBuffer and MTL from given String.
+ * @class
+ *
+ * @param {string} modelName Overall name of the model
+ * @param {Uint8Array} objAsArrayBuffer OBJ file content as ArrayBuffer
+ * @param {string} pathTexture Path to texture files
+ * @param {string} mtlAsString MTL file content as string
+ */
+THREE.OBJLoader2.WWOBJLoader2.PrepDataArrayBuffer = ( function () {
+
+	var Validator = THREE.OBJLoader2.Validator;
+
+	PrepDataArrayBuffer.prototype = Object.create( THREE.OBJLoader2.PrepDataBase.prototype );
+	PrepDataArrayBuffer.prototype.constructor = PrepDataArrayBuffer;
+
+	function PrepDataArrayBuffer( modelName, objAsArrayBuffer, pathTexture, mtlAsString ) {
+		THREE.OBJLoader2.PrepDataBase.call( this );
+		this.dataAvailable = true;
+		this.modelName = Validator.verifyInput( modelName, '' );
+		this.objAsArrayBuffer = Validator.verifyInput( objAsArrayBuffer, null );
+		this.pathTexture = Validator.verifyInput( pathTexture, null );
+		this.mtlAsString = Validator.verifyInput( mtlAsString, null );
+	}
+
+	return PrepDataArrayBuffer;
+})();
+
+/**
+ * Instruction to configure {@link THREE.OBJLoader2.WWOBJLoader2}.prepareRun to load OBJ and MTL from files.
+ * @class
+ *
+ * @param {string} modelName Overall name of the model
+ * @param {string} pathObj Path to OBJ file
+ * @param {string} fileObj OBJ file name
+ * @param {string} pathTexture Path to texture files
+ * @param {string} fileMtl MTL file name
+ */
+THREE.OBJLoader2.WWOBJLoader2.PrepDataFile = ( function () {
+
+	var Validator = THREE.OBJLoader2.Validator;
+
+	PrepDataFile.prototype = Object.create( THREE.OBJLoader2.PrepDataBase.prototype );
+	PrepDataFile.prototype.constructor = PrepDataFile;
+
+	function PrepDataFile( modelName, pathObj, fileObj, pathTexture, fileMtl ) {
+		THREE.OBJLoader2.PrepDataBase.call( this );
+
+		this.modelName = Validator.verifyInput( modelName, '' );
+		this.pathObj = Validator.verifyInput( pathObj, null );
+		this.fileObj = Validator.verifyInput( fileObj, null );
+		this.pathTexture = Validator.verifyInput( pathTexture, null );
+		this.fileMtl = Validator.verifyInput( fileMtl, null );
+	}
+
+	return PrepDataFile;
+})();
+
+/**
+ * Callbacks utilized by functions working with {@link THREE.OBJLoader2.WWOBJLoader2.PrepDataArrayBuffer} or {@link THREE.OBJLoader2.WWOBJLoader2.PrepDataFile}
+ *
+ * @returns {{registerCallbackProgress: THREE.OBJLoader2.WWOBJLoader2.PrepDataCallbacks.registerCallbackProgress, registerCallbackCompletedLoading: THREE.OBJLoader2.WWOBJLoader2.PrepDataCallbacks.registerCallbackCompletedLoading, registerCallbackMaterialsLoaded: THREE.OBJLoader2.WWOBJLoader2.PrepDataCallbacks.registerCallbackMaterialsLoaded, registerCallbackMeshLoaded: THREE.OBJLoader2.WWOBJLoader2.PrepDataCallbacks.registerCallbackMeshLoaded, registerCallbackErrorWhileLoading: THREE.OBJLoader2.WWOBJLoader2.PrepDataCallbacks.registerCallbackErrorWhileLoading, progress: null, completedLoading: null, errorWhileLoading: null, materialsLoaded: null, meshLoaded: null}}
+ * @constructor
+ */
+THREE.OBJLoader2.WWOBJLoader2.PrepDataCallbacks = function () {
+
+	var Validator = THREE.OBJLoader2.Validator;
+
+	return {
+		/**
+		 * Register callback function that is invoked by internal function "_announceProgress" to print feedback.
+		 * @memberOf THREE.OBJLoader2.WWOBJLoader2.PrepDataCallbacks
+		 *
+		 * @param {callback} callbackProgress Callback function for described functionality
+		 */
+		registerCallbackProgress: function ( callbackProgress ) {
+			if ( Validator.isValid( callbackProgress ) ) this.progress = callbackProgress;
+		},
+
+		/**
+		 * Register callback function that is called once loading of the complete model is completed.
+		 * @memberOf THREE.OBJLoader2.WWOBJLoader2.PrepDataCallbacks
+		 *
+		 * @param {callback} callbackCompletedLoading Callback function for described functionality
+		 */
+		registerCallbackCompletedLoading: function ( callbackCompletedLoading ) {
+			if ( Validator.isValid( callbackCompletedLoading ) ) this.completedLoading = callbackCompletedLoading;
+		},
+
+		/**
+		 * Register callback function that is called once materials have been loaded. It allows to alter and return materials.
+		 * @memberOf THREE.OBJLoader2.WWOBJLoader2.PrepDataCallbacks
+		 *
+		 * @param {callback} callbackMaterialsLoaded Callback function for described functionality
+		 */
+		registerCallbackMaterialsLoaded: function ( callbackMaterialsLoaded ) {
+			if ( Validator.isValid( callbackMaterialsLoaded ) ) this.materialsLoaded = callbackMaterialsLoaded;
+		},
+
+		/**
+		 * Register callback function that is called every time a mesh was loaded.
+		 * Use {@link THREE.OBJLoader2.LoadedMeshUserOverride} for alteration instructions (geometry, material or disregard mesh).
+		 * @memberOf THREE.OBJLoader2.WWOBJLoader2.PrepDataCallbacks
+		 *
+		 * @param {callback} callbackMeshLoaded Callback function for described functionality
+		 */
+		registerCallbackMeshLoaded: function ( callbackMeshLoaded ) {
+			if ( Validator.isValid( callbackMeshLoaded ) ) this.meshLoaded = callbackMeshLoaded;
+		},
+
+		/**
+		 * Report if an error prevented loading.
+		 * @memberOf THREE.OBJLoader2.WWOBJLoader2.PrepDataCallbacks
+		 *
+		 * @param {callback} callbackErrorWhileLoading Callback function for described functionality
+		 */
+		registerCallbackErrorWhileLoading: function ( callbackErrorWhileLoading ) {
+			if ( Validator.isValid( callbackErrorWhileLoading ) ) this.errorWhileLoading = callbackErrorWhileLoading;
+		},
+
+		progress: null,
+		completedLoading: null,
+		errorWhileLoading: null,
+		materialsLoaded: null,
+		meshLoaded: null
+	};
+};