/**
 * This class provides the NodeJS implementation of the WorkerRunnerRefImpl
 * @class
 * @extends THREE.LoaderSupport.WorkerRunnerRefImpl
 */
<<<<<<< HEAD
THREE.LoaderSupport.NodeWorkerRunnerRefImpl = ( function(){

	function NodeWorkerRunnerRefImpl () {
		//No call to super because super class only binds to processMessage
		//In NodeJS, there is no addEventListener so use onmessage.
		//Also, the message object can be passed directly to
		//processMessage() as it isn't an `Event`, but a plain object
		//with the data
		this.getParentScope().onmessage = this.processMessage.bind( this );
	}
	//Inherit from WorkerRunnerRefImpl
	Object.setPrototypeOf( NodeWorkerRunnerRefImpl.prototype, THREE.LoaderSupport.WorkerRunnerRefImpl.prototype );
=======
THREE.LoaderSupport.NodeWorkerRunnerRefImpl = function (){
	this.runnerName = 'THREE.LoaderSupport.NodeWorkerRunnerRefImpl';

	//No call to super because super class only binds to processMessage
	//In NodeJS, there is no addEventListener so use onmessage.
	//Also, the message object can be passed directly to
	//processMessage() as it isn't an `Event`, but a plain object
	//with the data
	this.getParentScope().onmessage = this.processMessage( this );
};

THREE.LoaderSupport.NodeWorkerRunnerRefImpl.prototype = Object.create( THREE.LoaderSupport.WorkerRunnerRefImpl.prototype );
THREE.LoaderSupport.NodeWorkerRunnerRefImpl.prototype.constructor = THREE.LoaderSupport.NodeWorkerRunnerRefImpl;
THREE.LoaderSupport.NodeWorkerRunnerRefImpl.runnerName = 'THREE.LoaderSupport.NodeWorkerRunnerRefImpl';

THREE.LoaderSupport.NodeWorkerRunnerRefImpl.prototype = {
>>>>>>> 5d52f633

	/**
	 * @inheritdoc
	 * @memberOf THREE.LoaderSupport.NodeWorkerRunnerRefImpl
	 *
	 * @returns {MessagePort} NodeJS object that's similar to
	 * GlobalWorkerScope
	 */
<<<<<<< HEAD
	NodeWorkerRunnerRefImpl.prototype.getParentScope = function(){
		//Work around webpack builds failing with NodeJS requires
		//(placing it outside this function will fail because
		//this class is passed to the worker as a string!)
		var _require = eval( 'require' );
=======
	getParentScope: function(){
>>>>>>> 5d52f633
		return _require( 'worker_threads' ).parentPort;
	}
};


/**
 * This class provides the NodeJS implementation of LoaderWorker
 * @class
 * @extends LoaderWorker
 */
THREE.LoaderSupport.WorkerSupport.NodeLoaderWorker = function (){
	THREE.LoaderSupport.WorkerSupport.LoaderWorker.call( this );
};

THREE.LoaderSupport.WorkerSupport.NodeLoaderWorker.prototype = Object.create( THREE.LoaderSupport.WorkerSupport.LoaderWorker.prototype );
THREE.LoaderSupport.WorkerSupport.NodeLoaderWorker.prototype.constructor = THREE.LoaderSupport.WorkerSupport.NodeLoaderWorker;

/**
 * @inheritdoc
 * @memberOf NodeLoaderWorker
 */
THREE.LoaderSupport.WorkerSupport.NodeLoaderWorker.checkSupport = function() {
	try {
		_require.resolve( 'worker_threads' );
	}
	catch(e) {
		return 'This version of Node does not support web workers!';
	}
};

/**
 * @inheritdoc
 * @memberOf NodeLoaderWorker
 */
THREE.LoaderSupport.WorkerSupport.NodeLoaderWorker.prototype.initWorker = function ( code, runnerImplName ) {
	var supportError = this.checkSupport();
	if( supportError ) {

		throw supportError;

	}
	this.runnerImplName = runnerImplName;

	var Worker = _require( 'worker_threads' ).Worker;
	this.worker = new Worker( code, { eval: true } );

	this.worker.onmessage = this._receiveWorkerMessage;

	// set referemce to this, then processing in worker scope within "_receiveWorkerMessage" can access members
	this.worker.runtimeRef = this;

	// process stored queuedMessage
	this._postMessage();
};<|MERGE_RESOLUTION|>--- conflicted
+++ resolved
@@ -3,29 +3,14 @@
  * @class
  * @extends THREE.LoaderSupport.WorkerRunnerRefImpl
  */
-<<<<<<< HEAD
-THREE.LoaderSupport.NodeWorkerRunnerRefImpl = ( function(){
-
-	function NodeWorkerRunnerRefImpl () {
-		//No call to super because super class only binds to processMessage
-		//In NodeJS, there is no addEventListener so use onmessage.
-		//Also, the message object can be passed directly to
-		//processMessage() as it isn't an `Event`, but a plain object
-		//with the data
-		this.getParentScope().onmessage = this.processMessage.bind( this );
-	}
-	//Inherit from WorkerRunnerRefImpl
-	Object.setPrototypeOf( NodeWorkerRunnerRefImpl.prototype, THREE.LoaderSupport.WorkerRunnerRefImpl.prototype );
-=======
-THREE.LoaderSupport.NodeWorkerRunnerRefImpl = function (){
+THREE.LoaderSupport.NodeWorkerRunnerRefImpl = function () {
 	this.runnerName = 'THREE.LoaderSupport.NodeWorkerRunnerRefImpl';
-
-	//No call to super because super class only binds to processMessage
-	//In NodeJS, there is no addEventListener so use onmessage.
-	//Also, the message object can be passed directly to
-	//processMessage() as it isn't an `Event`, but a plain object
-	//with the data
-	this.getParentScope().onmessage = this.processMessage( this );
+	// No call to super because super class only binds to processMessage
+	// In NodeJS, there is no addEventListener so use onmessage.
+	// Also, the message object can be passed directly to
+	// processMessage() as it isn't an `Event`, but a plain object
+	// with the data
+	this.getParentScope().onmessage = this.processMessage.bind( this );
 };
 
 THREE.LoaderSupport.NodeWorkerRunnerRefImpl.prototype = Object.create( THREE.LoaderSupport.WorkerRunnerRefImpl.prototype );
@@ -33,24 +18,12 @@
 THREE.LoaderSupport.NodeWorkerRunnerRefImpl.runnerName = 'THREE.LoaderSupport.NodeWorkerRunnerRefImpl';
 
 THREE.LoaderSupport.NodeWorkerRunnerRefImpl.prototype = {
->>>>>>> 5d52f633
 
-	/**
-	 * @inheritdoc
-	 * @memberOf THREE.LoaderSupport.NodeWorkerRunnerRefImpl
-	 *
-	 * @returns {MessagePort} NodeJS object that's similar to
-	 * GlobalWorkerScope
-	 */
-<<<<<<< HEAD
-	NodeWorkerRunnerRefImpl.prototype.getParentScope = function(){
-		//Work around webpack builds failing with NodeJS requires
-		//(placing it outside this function will fail because
-		//this class is passed to the worker as a string!)
+	getParentScope: function(){
+		// Work around webpack builds failing with NodeJS requires
+		// (placing it outside this function will fail because
+		// this class is passed to the worker as a string!)
 		var _require = eval( 'require' );
-=======
-	getParentScope: function(){
->>>>>>> 5d52f633
 		return _require( 'worker_threads' ).parentPort;
 	}
 };
@@ -74,6 +47,8 @@
  */
 THREE.LoaderSupport.WorkerSupport.NodeLoaderWorker.checkSupport = function() {
 	try {
+		// Work around webpack builds failing with NodeJS requires
+		var _require = eval( 'require' );
 		_require.resolve( 'worker_threads' );
 	}
 	catch(e) {
@@ -94,6 +69,8 @@
 	}
 	this.runnerImplName = runnerImplName;
 
+	// Work around webpack builds failing with NodeJS requires
+	var _require = eval( 'require' );
 	var Worker = _require( 'worker_threads' ).Worker;
 	this.worker = new Worker( code, { eval: true } );
 
