OBJLoader2 and WWOBJLoader2 for three.js
===

OBJLoader2 is a new loader for the OBJ file format that is additionally executable within a web worker (WWOBJLoader2).

<<<<<<< HEAD
**Important: This version requires three.js 0.85.0! For previous versions of three.js use 1.0.x of wwobjloader2!**
=======
Interested in recent changes? Check the [CHANGELOG](CHANGELOG.md).
>>>>>>> be7ad8c3

## Repository structure / NPM content
The directory structure is organized as follows:
- **build**: Contains build libraries and documentation (NPM only)
- **src**: Contains the sources for the loaders
- **test**: Contains Tests/HTML examples
- **resource**: Contains OBJs, MTLs and textures (GitHub only)

## Building

**This only applies to GitHub:** Before you can start to play around some post-checkout initialization steps have to be performed.<br>
**[npm](https://nodejs.org)** and **[gulp](http://gulpjs.com/)** must be installed on your local platform. They are required for retrieving dependencies and for building combined source bundles and the documentation. 
After checkout run:<br>
`npm update`

You require gulp to be able to build the bundles. If you have not yet installed the cli, execute this:<br>
`npm install --global gulp-cli`

From the project's root run `gulp` to create The documentation in directory **build/docs** and the bundles in directory **build**:
 - **OBJLoader2[.min].js**: Contains all code required for the loader to work
 - **WWOBJLoader2[.min].js**: Consists of web worker control, web worker and director code

## Implementation Overview
In contrast to the existing [OBJLoader](https://github.com/mrdoob/three.js/blob/dev/examples/js/loaders/OBJLoader.js) the new `OBJLoader2` consists of three logical blocks. Only one of these blocks is public:
- `OBJLoader2` (public): Is the sole class to interact with for setting up, for loading data from a given file or for directly forwarding data to the parser
- `Parser` (private): Is used by `OBJLoader2` and `WWOBJLoader2` to parse the data and transform it into a "raw" representation.
- `MeshCreator` (private): Builds meshes from the "raw" representation that can be incorporated into the scenegraph.

##### What is the reason for separation?
The loader should be easily usable within a web worker. But each web worker has its own scope which means any imported code needs to be re-loaded and some things cannot be accessed (e.g. DOM). The aim is to be able to enclose the parser with two different **cloaks**:<br>
1. Standard direct usage<br>
2. Embedded within a web worker

As `Parser` is independent of any other code piece of [three.js](https://threejs.org) or any other library, the surrounding code either needs to directly do the required three.js integration like `OBJLoader2` with `MeshCreator` or `WWOBJLoader2` which serves as a control interface to the web worker code that it dynamically creates during initialization. `WWOBJLoader2` basically provides the same functionality as `OBJLoader2` and `MeshCreator`, but the parsing and mesh preparation work is done by the web worker.

`WWOBJLoader2` could be seen as a template for other web worker control classes of yet non-existing web worker based loaders.

##### Directing the symphony
`WWOBJLoader2Director` is introduced to ease usage of multiple `WWOBJLoader2`. It is able to create a configurable amount of loaders via reflection just by providing parameters. An instruction queue is fed and all workers created will work to deplete it once they have been started. The usage of `WWOBJLoader2Director` is not required.

##### Parser POIs
The parser and mesh creation functions have reached full feature parity with the existing OBJ loader. These are some interesting POIs:
- Per default `OBJLoader2` parse method requires arraybuffer as input. A fallback method for parsing text directly still exists, but it is approx. 15-20 pecent slower
- Face N-Gons are not supported identically to the old parser
- Direct re-usage of all involved classes is fully supported. I took care in resource clean-up and re-validation of status on all involved objects
- "o name" (object), "g name" (group) and new vertex definition without any other declaration lead to new object creation
- Multi-Materials are created when needed
- Flat smoothing defined by "s 0" or "s off" is supported and Multi-Material is created when one object/group defines both smoothing groups equal and not equal to zero.

##### Bundle Details
The web worker code is contained in `WWOBJLoader2.js`. At worker init a string is built from code within the class that contains all code of private classes within `WWOBJLoader2._buildWebWorkerCode`. `OBJLoader2` also provides provides a build function as `Parser` is private to it which is called by during the execution of the function. The string contains all code required for the worker to be fully functional. It is put to a blob that is used to create the worker. This reliefs the user of the loader to care about path issues and static imports within the worker are no longer required.

##### Improvements
- Test automation with focus on batch execution of tests for retrieval of more robust performance numbers

## Examples:
[OBJLoader2](https://kaisalmen.de/wwobjloader2/objloader2/main.min.html)<br>
[WWOBJLoader](https://kaisalmen.de/wwobjloader2/wwobjloader2/main.min.html)<br>
[WWOBJLoader Stage](https://kaisalmen.de/wwobjloader2/wwobjloader2stage/main.min.html)<br>
[Web Worker OBJ Parallels Demo](https://kaisalmen.de/wwobjloader2/wwparallels/main.min.html)<br>

### Models and resources

**This applies to NPM only**:<br>
The following models need to be made available in directories below "resources/obj" otherwise the examples will not work:
- female02
- male02
- female02
- vive-controller
- walt

Just download them from the [WWOBJLoader GitHub repository](https://github.com/kaisalmen/WWOBJLoader) or [three.js GitHub repository](https://github.com/mrdoob/three.js).<br>

**This applies to NPM and GitHub**:<br>
Larger models not found in any GitHub repository which need to be made available in directories below "resources/obj" as well:
- PTV1
- zomax
<br>
Please download the following zip files and put them in the directories named above. There is no need to decompress them:

[Compressed PTV1 model](https://kaisalmen.de/resource/obj/PTV1/PTV1.zip) (150MB)<br>
Models by Cornelius Dämmrich [zomax.net](https://zomax.net/free-stuff/):<br>
[Compressed Sink model](https://kaisalmen.de/resource/obj/zomax/zomax-net_haze-sink-scene.zip) (178MB)<br>
[Compressed Oven model](https://kaisalmen.de/resource/obj/zomax/zomax-net_haze-oven-scene.zip) (150MB)<br>

<|MERGE_RESOLUTION|>--- conflicted
+++ resolved
@@ -1,95 +1,91 @@
-OBJLoader2 and WWOBJLoader2 for three.js
-===
-
-OBJLoader2 is a new loader for the OBJ file format that is additionally executable within a web worker (WWOBJLoader2).
-
-<<<<<<< HEAD
-**Important: This version requires three.js 0.85.0! For previous versions of three.js use 1.0.x of wwobjloader2!**
-=======
-Interested in recent changes? Check the [CHANGELOG](CHANGELOG.md).
->>>>>>> be7ad8c3
-
-## Repository structure / NPM content
-The directory structure is organized as follows:
-- **build**: Contains build libraries and documentation (NPM only)
-- **src**: Contains the sources for the loaders
-- **test**: Contains Tests/HTML examples
-- **resource**: Contains OBJs, MTLs and textures (GitHub only)
-
-## Building
-
-**This only applies to GitHub:** Before you can start to play around some post-checkout initialization steps have to be performed.<br>
-**[npm](https://nodejs.org)** and **[gulp](http://gulpjs.com/)** must be installed on your local platform. They are required for retrieving dependencies and for building combined source bundles and the documentation. 
-After checkout run:<br>
-`npm update`
-
-You require gulp to be able to build the bundles. If you have not yet installed the cli, execute this:<br>
-`npm install --global gulp-cli`
-
-From the project's root run `gulp` to create The documentation in directory **build/docs** and the bundles in directory **build**:
- - **OBJLoader2[.min].js**: Contains all code required for the loader to work
- - **WWOBJLoader2[.min].js**: Consists of web worker control, web worker and director code
-
-## Implementation Overview
-In contrast to the existing [OBJLoader](https://github.com/mrdoob/three.js/blob/dev/examples/js/loaders/OBJLoader.js) the new `OBJLoader2` consists of three logical blocks. Only one of these blocks is public:
-- `OBJLoader2` (public): Is the sole class to interact with for setting up, for loading data from a given file or for directly forwarding data to the parser
-- `Parser` (private): Is used by `OBJLoader2` and `WWOBJLoader2` to parse the data and transform it into a "raw" representation.
-- `MeshCreator` (private): Builds meshes from the "raw" representation that can be incorporated into the scenegraph.
-
-##### What is the reason for separation?
-The loader should be easily usable within a web worker. But each web worker has its own scope which means any imported code needs to be re-loaded and some things cannot be accessed (e.g. DOM). The aim is to be able to enclose the parser with two different **cloaks**:<br>
-1. Standard direct usage<br>
-2. Embedded within a web worker
-
-As `Parser` is independent of any other code piece of [three.js](https://threejs.org) or any other library, the surrounding code either needs to directly do the required three.js integration like `OBJLoader2` with `MeshCreator` or `WWOBJLoader2` which serves as a control interface to the web worker code that it dynamically creates during initialization. `WWOBJLoader2` basically provides the same functionality as `OBJLoader2` and `MeshCreator`, but the parsing and mesh preparation work is done by the web worker.
-
-`WWOBJLoader2` could be seen as a template for other web worker control classes of yet non-existing web worker based loaders.
-
-##### Directing the symphony
-`WWOBJLoader2Director` is introduced to ease usage of multiple `WWOBJLoader2`. It is able to create a configurable amount of loaders via reflection just by providing parameters. An instruction queue is fed and all workers created will work to deplete it once they have been started. The usage of `WWOBJLoader2Director` is not required.
-
-##### Parser POIs
-The parser and mesh creation functions have reached full feature parity with the existing OBJ loader. These are some interesting POIs:
-- Per default `OBJLoader2` parse method requires arraybuffer as input. A fallback method for parsing text directly still exists, but it is approx. 15-20 pecent slower
-- Face N-Gons are not supported identically to the old parser
-- Direct re-usage of all involved classes is fully supported. I took care in resource clean-up and re-validation of status on all involved objects
-- "o name" (object), "g name" (group) and new vertex definition without any other declaration lead to new object creation
-- Multi-Materials are created when needed
-- Flat smoothing defined by "s 0" or "s off" is supported and Multi-Material is created when one object/group defines both smoothing groups equal and not equal to zero.
-
-##### Bundle Details
-The web worker code is contained in `WWOBJLoader2.js`. At worker init a string is built from code within the class that contains all code of private classes within `WWOBJLoader2._buildWebWorkerCode`. `OBJLoader2` also provides provides a build function as `Parser` is private to it which is called by during the execution of the function. The string contains all code required for the worker to be fully functional. It is put to a blob that is used to create the worker. This reliefs the user of the loader to care about path issues and static imports within the worker are no longer required.
-
-##### Improvements
-- Test automation with focus on batch execution of tests for retrieval of more robust performance numbers
-
-## Examples:
-[OBJLoader2](https://kaisalmen.de/wwobjloader2/objloader2/main.min.html)<br>
-[WWOBJLoader](https://kaisalmen.de/wwobjloader2/wwobjloader2/main.min.html)<br>
-[WWOBJLoader Stage](https://kaisalmen.de/wwobjloader2/wwobjloader2stage/main.min.html)<br>
-[Web Worker OBJ Parallels Demo](https://kaisalmen.de/wwobjloader2/wwparallels/main.min.html)<br>
-
-### Models and resources
-
-**This applies to NPM only**:<br>
-The following models need to be made available in directories below "resources/obj" otherwise the examples will not work:
-- female02
-- male02
-- female02
-- vive-controller
-- walt
-
-Just download them from the [WWOBJLoader GitHub repository](https://github.com/kaisalmen/WWOBJLoader) or [three.js GitHub repository](https://github.com/mrdoob/three.js).<br>
-
-**This applies to NPM and GitHub**:<br>
-Larger models not found in any GitHub repository which need to be made available in directories below "resources/obj" as well:
-- PTV1
-- zomax
-<br>
-Please download the following zip files and put them in the directories named above. There is no need to decompress them:
-
-[Compressed PTV1 model](https://kaisalmen.de/resource/obj/PTV1/PTV1.zip) (150MB)<br>
-Models by Cornelius Dämmrich [zomax.net](https://zomax.net/free-stuff/):<br>
-[Compressed Sink model](https://kaisalmen.de/resource/obj/zomax/zomax-net_haze-sink-scene.zip) (178MB)<br>
-[Compressed Oven model](https://kaisalmen.de/resource/obj/zomax/zomax-net_haze-oven-scene.zip) (150MB)<br>
-
+OBJLoader2 and WWOBJLoader2 for three.js
+===
+
+OBJLoader2 is a new loader for the OBJ file format that is additionally executable within a web worker (WWOBJLoader2).
+
+Interested in recent changes? Check the [CHANGELOG](CHANGELOG.md).
+
+## Repository structure / NPM content
+The directory structure is organized as follows:
+- **build**: Contains build libraries and documentation (NPM only)
+- **src**: Contains the sources for the loaders
+- **test**: Contains Tests/HTML examples
+- **resource**: Contains OBJs, MTLs and textures (GitHub only)
+
+## Building
+
+**This only applies to GitHub:** Before you can start to play around some post-checkout initialization steps have to be performed.<br>
+**[npm](https://nodejs.org)** and **[gulp](http://gulpjs.com/)** must be installed on your local platform. They are required for retrieving dependencies and for building combined source bundles and the documentation. 
+After checkout run:<br>
+`npm update`
+
+You require gulp to be able to build the bundles. If you have not yet installed the cli, execute this:<br>
+`npm install --global gulp-cli`
+
+From the project's root run `gulp` to create The documentation in directory **build/docs** and the bundles in directory **build**:
+ - **OBJLoader2[.min].js**: Contains all code required for the loader to work
+ - **WWOBJLoader2[.min].js**: Consists of web worker control, web worker and director code
+
+## Implementation Overview
+In contrast to the existing [OBJLoader](https://github.com/mrdoob/three.js/blob/dev/examples/js/loaders/OBJLoader.js) the new `OBJLoader2` consists of three logical blocks. Only one of these blocks is public:
+- `OBJLoader2` (public): Is the sole class to interact with for setting up, for loading data from a given file or for directly forwarding data to the parser
+- `Parser` (private): Is used by `OBJLoader2` and `WWOBJLoader2` to parse the data and transform it into a "raw" representation.
+- `MeshCreator` (private): Builds meshes from the "raw" representation that can be incorporated into the scenegraph.
+
+##### What is the reason for separation?
+The loader should be easily usable within a web worker. But each web worker has its own scope which means any imported code needs to be re-loaded and some things cannot be accessed (e.g. DOM). The aim is to be able to enclose the parser with two different **cloaks**:<br>
+1. Standard direct usage<br>
+2. Embedded within a web worker
+
+As `Parser` is independent of any other code piece of [three.js](https://threejs.org) or any other library, the surrounding code either needs to directly do the required three.js integration like `OBJLoader2` with `MeshCreator` or `WWOBJLoader2` which serves as a control interface to the web worker code that it dynamically creates during initialization. `WWOBJLoader2` basically provides the same functionality as `OBJLoader2` and `MeshCreator`, but the parsing and mesh preparation work is done by the web worker.
+
+`WWOBJLoader2` could be seen as a template for other web worker control classes of yet non-existing web worker based loaders.
+
+##### Directing the symphony
+`WWOBJLoader2Director` is introduced to ease usage of multiple `WWOBJLoader2`. It is able to create a configurable amount of loaders via reflection just by providing parameters. An instruction queue is fed and all workers created will work to deplete it once they have been started. The usage of `WWOBJLoader2Director` is not required.
+
+##### Parser POIs
+The parser and mesh creation functions have reached full feature parity with the existing OBJ loader. These are some interesting POIs:
+- Per default `OBJLoader2` parse method requires arraybuffer as input. A fallback method for parsing text directly still exists, but it is approx. 15-20 pecent slower
+- Face N-Gons are not supported identically to the old parser
+- Direct re-usage of all involved classes is fully supported. I took care in resource clean-up and re-validation of status on all involved objects
+- "o name" (object), "g name" (group) and new vertex definition without any other declaration lead to new object creation
+- Multi-Materials are created when needed
+- Flat smoothing defined by "s 0" or "s off" is supported and Multi-Material is created when one object/group defines both smoothing groups equal and not equal to zero.
+
+##### Bundle Details
+The web worker code is contained in `WWOBJLoader2.js`. At worker init a string is built from code within the class that contains all code of private classes within `WWOBJLoader2._buildWebWorkerCode`. `OBJLoader2` also provides provides a build function as `Parser` is private to it which is called by during the execution of the function. The string contains all code required for the worker to be fully functional. It is put to a blob that is used to create the worker. This reliefs the user of the loader to care about path issues and static imports within the worker are no longer required.
+
+##### Improvements
+- Test automation with focus on batch execution of tests for retrieval of more robust performance numbers
+
+## Examples:
+[OBJLoader2](https://kaisalmen.de/wwobjloader2/objloader2/main.min.html)<br>
+[WWOBJLoader](https://kaisalmen.de/wwobjloader2/wwobjloader2/main.min.html)<br>
+[WWOBJLoader Stage](https://kaisalmen.de/wwobjloader2/wwobjloader2stage/main.min.html)<br>
+[Web Worker OBJ Parallels Demo](https://kaisalmen.de/wwobjloader2/wwparallels/main.min.html)<br>
+
+### Models and resources
+
+**This applies to NPM only**:<br>
+The following models need to be made available in directories below "resources/obj" otherwise the examples will not work:
+- female02
+- male02
+- female02
+- vive-controller
+- walt
+
+Just download them from the [WWOBJLoader GitHub repository](https://github.com/kaisalmen/WWOBJLoader) or [three.js GitHub repository](https://github.com/mrdoob/three.js).<br>
+
+**This applies to NPM and GitHub**:<br>
+Larger models not found in any GitHub repository which need to be made available in directories below "resources/obj" as well:
+- PTV1
+- zomax
+<br>
+Please download the following zip files and put them in the directories named above. There is no need to decompress them:
+
+[Compressed PTV1 model](https://kaisalmen.de/resource/obj/PTV1/PTV1.zip) (150MB)<br>
+Models by Cornelius Dämmrich [zomax.net](https://zomax.net/free-stuff/):<br>
+[Compressed Sink model](https://kaisalmen.de/resource/obj/zomax/zomax-net_haze-sink-scene.zip) (178MB)<br>
+[Compressed Oven model](https://kaisalmen.de/resource/obj/zomax/zomax-net_haze-oven-scene.zip) (150MB)<br>
+