--- conflicted
+++ resolved
@@ -103,11 +103,7 @@
 						objLoader.setLogging( true, false );
 						objLoader.load( '../../resource/obj/PTV1/PTV1.obj', callbackOnLoad, null, null, null, false );
 					};
-<<<<<<< HEAD
-					objLoader.loadMtl( '../../resource/obj/PTV1/PTV1.mtl', null, onLoadMtl, null, { invertTrProperty: false } );
-=======
 					objLoader.loadMtl( '../../resource/obj/PTV1/PTV1.mtl', null, onLoadMtl, null );
->>>>>>> 8efc3c27
 				};
 
 				OBJLoader2Perf.prototype._reportProgress = function( event ) {
